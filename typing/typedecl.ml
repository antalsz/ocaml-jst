(***********************************************************************)
(*                                                                     *)
(*                                OCaml                                *)
(*                                                                     *)
(* Xavier Leroy and Jerome Vouillon, projet Cristal, INRIA Rocquencourt*)
(*                                                                     *)
(*  Copyright 1996 Institut National de Recherche en Informatique et   *)
(*  en Automatique.  All rights reserved.  This file is distributed    *)
(*  under the terms of the Q Public License version 1.0.               *)
(*                                                                     *)
(***********************************************************************)

(**** Typing of type definitions ****)

open Misc
open Asttypes
open Parsetree
open Primitive
open Types
open Typetexp

type error =
    Repeated_parameter
  | Duplicate_constructor of string
  | Too_many_constructors
  | Duplicate_label of string
  | Recursive_abbrev of string
  | Definition_mismatch of type_expr * Includecore.type_mismatch list
  | Constraint_failed of type_expr * type_expr
  | Inconsistent_constraint of Env.t * (type_expr * type_expr) list
  | Type_clash of Env.t * (type_expr * type_expr) list
  | Parameters_differ of Path.t * type_expr * type_expr
  | Null_arity_external
  | Missing_native_external
  | Unbound_type_var of type_expr * type_declaration
  | Not_open_type of Path.t
  | Not_extensible_type of Path.t
  | Extension_mismatch of Path.t * Includecore.type_mismatch list
  | Rebind_wrong_type of Longident.t * Env.t * (type_expr * type_expr) list
  | Rebind_mismatch of Longident.t * Path.t * Path.t
  | Rebind_private of Longident.t
  | Bad_variance of int * (bool * bool * bool) * (bool * bool * bool)
  | Unavailable_type_constructor of Path.t
  | Bad_fixed_type of string
  | Unbound_type_var_ext of type_expr * extension_constructor
  | Varying_anonymous

open Typedtree

exception Error of Location.t * error

(* Enter all declared types in the environment as abstract types *)

let enter_type env sdecl id =
  let decl =
    { type_params =
        List.map (fun _ -> Btype.newgenvar ()) sdecl.ptype_params;
      type_arity = List.length sdecl.ptype_params;
      type_kind = Type_abstract;
      type_private = sdecl.ptype_private;
      type_manifest =
        begin match sdecl.ptype_manifest with None -> None
        | Some _ -> Some(Ctype.newvar ()) end;
      type_variance = List.map (fun _ -> Variance.full) sdecl.ptype_params;
      type_newtype_level = None;
      type_loc = sdecl.ptype_loc;
      type_attributes = sdecl.ptype_attributes;
    }
  in
  Env.add_type ~check:true id decl env

let update_type temp_env env id loc =
  let path = Path.Pident id in
  let decl = Env.find_type path temp_env in
  match decl.type_manifest with None -> ()
  | Some ty ->
      let params = List.map (fun _ -> Ctype.newvar ()) decl.type_params in
      try Ctype.unify env (Ctype.newconstr path params) ty
      with Ctype.Unify trace ->
        raise (Error(loc, Type_clash (env, trace)))

(* Determine if a type is (an abbreviation for) the type "float" *)
(* We use the Ctype.expand_head_opt version of expand_head to get access
   to the manifest type of private abbreviations. *)
let is_float env ty =
  match Ctype.repr (Ctype.expand_head_opt env ty) with
    {desc = Tconstr(p, _, _)} -> Path.same p Predef.path_float
  | _ -> false

(* Determine if a type definition defines a fixed type. (PW) *)
let is_fixed_type sd =
  let rec has_row_var sty =
    match sty.ptyp_desc with
      Ptyp_alias (sty, _) -> has_row_var sty
    | Ptyp_class _
    | Ptyp_object (_, Open)
    | Ptyp_variant (_, Open, _)
    | Ptyp_variant (_, Closed, Some _) -> true
    | _ -> false
  in
  match sd.ptype_manifest with
    None -> false
  | Some sty ->
      sd.ptype_kind = Ptype_abstract &&
      sd.ptype_private = Private &&
      has_row_var sty

(* Set the row variable in a fixed type *)
let set_fixed_row env loc p decl =
  let tm =
    match decl.type_manifest with
      None -> assert false
    | Some t -> Ctype.expand_head env t
  in
  let rv =
    match tm.desc with
      Tvariant row ->
        let row = Btype.row_repr row in
        tm.desc <- Tvariant {row with row_fixed = true};
        if Btype.static_row row then Btype.newgenty Tnil
        else row.row_more
    | Tobject (ty, _) ->
        snd (Ctype.flatten_fields ty)
    | _ ->
        raise (Error (loc, Bad_fixed_type "is not an object or variant"))
  in
  if not (Btype.is_Tvar rv) then
    raise (Error (loc, Bad_fixed_type "has no row variable"));
  rv.desc <- Tconstr (p, decl.type_params, ref Mnil)

(* Translate one type declaration *)

module StringSet =
  Set.Make(struct
    type t = string
    let compare (x:t) y = compare x y
  end)

<<<<<<< HEAD
module StringMap =
  Map.Make(struct
    type t = string
    let compare (x:t) y = compare x y
  end)

let make_params sdecl =
  try
    List.map
      (fun (x, _) ->
        match x with
        | None -> Ctype.new_global_var ~name:"_" ()
        | Some x -> enter_type_variable x)
      sdecl.ptype_params
  with Already_bound loc ->
    raise(Error(loc, Repeated_parameter))
=======
let make_params env params =
  let make_param (sty, v) =
    try
      (transl_type_param env sty, v)
    with Already_bound ->
      raise(Error(sty.ptyp_loc, Repeated_parameter))
  in
    List.map make_param params

let make_constructor env type_path type_params sargs sret_type =
  match sret_type with
  | None ->
      let targs = List.map (transl_simple_type env true) sargs in
      let args = List.map (fun cty -> cty.ctyp_type) targs in
        targs, None, args, None
  | Some sret_type ->
      (* if it's a generalized constructor we must first narrow and
         then widen so as to not introduce any new constraints *)
      let z = narrow () in
      reset_type_variables ();
      let targs = List.map (transl_simple_type env false) sargs in
      let args = List.map (fun cty -> cty.ctyp_type) targs in
      let tret_type = transl_simple_type env false sret_type in
      let ret_type = tret_type.ctyp_type in
      begin
        match (Ctype.repr ret_type).desc with
          Tconstr (p', _, _) when Path.same type_path p' -> ()
        | _ -> raise (Error (sret_type.ptyp_loc, Constraint_failed
                              (ret_type, Ctype.newconstr type_path type_params)))
      end;
      widen z;
      targs, Some tret_type, args, Some ret_type
>>>>>>> 047e0974

let freevars bound kind =
  let open Ast_mapper in
  let vars = ref StringMap.empty in
  let bound = ref bound in
  let super = default_mapper in
  let typ m ct =
    match ct.ptyp_desc with
    | Ptyp_var s ->
        if not (StringSet.mem s !bound) then
          vars := StringMap.add s ct.ptyp_loc !vars;
        ct
    | Ptyp_poly (sl, t) ->
        let old_bound = !bound in
        List.iter (fun s -> bound := StringSet.add s !bound) sl;
        ignore (m.typ m t);
        bound := old_bound;
        ct
    | _ -> super.typ m ct
  in
  let mapper = {super with typ} in
  ignore (mapper.type_kind mapper kind);
  StringMap.bindings !vars

let transl_labels env closed lbls =
  let all_labels = ref StringSet.empty in
  List.iter
    (fun {pld_name = {txt=name; loc}} ->
       if StringSet.mem name !all_labels then
         raise(Error(loc, Duplicate_label name));
       all_labels := StringSet.add name !all_labels)
    lbls;
  let mk {pld_name=name;pld_mutable=mut;pld_type=arg;pld_loc=loc;pld_attributes=attrs} =
    let arg = Ast_helper.Typ.force_poly arg in
    let cty = transl_simple_type env closed arg in
    {ld_id = Ident.create name.txt; ld_name = name; ld_mutable = mut; ld_type = cty;
     ld_loc = loc; ld_attributes = attrs}
  in
  let lbls = List.map mk lbls in
  let lbls' =
    List.map
      (fun ld ->
         let ty = ld.ld_type.ctyp_type in
         let ty = match ty.desc with Tpoly(t,[]) -> t | _ -> ty in
         {Types.ld_id = ld.ld_id;
          ld_mutable = ld.ld_mutable;
          ld_type = ty;
          ld_loc = ld.ld_loc;
          ld_attributes = ld.ld_attributes
         }
      )
      lbls in
  lbls, lbls'

let transl_constructor_arguments env closed ty_name c_name = function
  | Pcstr_tuple l ->
      let l = List.map (transl_simple_type env closed) l in
      Types.Cstr_tuple (List.map (fun t -> t.ctyp_type) l),
      Cstr_tuple l
  | Pcstr_record l ->
      let lbls, lbls' = transl_labels env closed l in
      let id = Ident.create (ty_name ^ "." ^ c_name) in
      Types.Cstr_record (id, lbls'),
      Cstr_record lbls

let transl_declaration env sdecl id =
  (* Bind type parameters *)
  reset_type_variables();
  Ctype.begin_def ();
  let tparams = make_params env sdecl.ptype_params in
  let params = List.map (fun (cty, _) -> cty.ctyp_type) tparams in
  let cstrs = List.map
    (fun (sty, sty', loc) ->
      transl_simple_type env false sty,
      transl_simple_type env false sty', loc)
    sdecl.ptype_cstrs
  in
  let (tkind, kind) =
    match sdecl.ptype_kind with
        Ptype_abstract -> Ttype_abstract, Type_abstract
      | Ptype_variant scstrs ->
        let all_constrs = ref StringSet.empty in
        List.iter
          (fun {pcd_name = {txt = name}} ->
            if StringSet.mem name !all_constrs then
              raise(Error(sdecl.ptype_loc, Duplicate_constructor name));
            all_constrs := StringSet.add name !all_constrs)
          scstrs;
        if List.length
<<<<<<< HEAD
          (List.filter (fun cd -> cd.pcd_args <> Pcstr_tuple []) cstrs)
          > (Config.max_tag + 1) then
          raise(Error(sdecl.ptype_loc, Too_many_constructors));
        let make_cstr {pcd_name = lid; pcd_args; pcd_res = ret_type; pcd_loc = loc; pcd_attributes = attrs} =
          let name = Ident.create lid.txt in
          match ret_type with
            | None ->
                let args =
                  transl_constructor_arguments env true (Ident.name id) lid.txt
                    pcd_args
                in
              (name, lid, args, None, None, loc, attrs)
            | Some sty ->
              (* if it's a generalized constructor we must first narrow and
                 then widen so as to not introduce any new constraints *)
              let z = narrow () in
              reset_type_variables ();
              let args =
                transl_constructor_arguments env false (Ident.name id) lid.txt
                  pcd_args
              in
              let cty = transl_simple_type env false sty in
              let ret_type =
                let ty = cty.ctyp_type in
                let p = Path.Pident id in
                match (Ctype.repr ty).desc with
                  Tconstr (p', _, _) when Path.same p p' -> ty
                | _ ->
                    raise (Error (sty.ptyp_loc, Constraint_failed
                                    (ty, Ctype.newconstr p params)))
              in
              widen z;
              (name, lid, args, Some cty, Some ret_type, loc, attrs)
        in
        let cstrs = List.map make_cstr cstrs in
        Ttype_variant (List.map (fun (name, lid, (_, args), res, _, loc, attrs) ->
          {cd_id = name; cd_name = lid; cd_args = args; cd_res = res;
           cd_loc = loc; cd_attributes = attrs}
        ) cstrs),
        Type_variant (List.map (fun (name, name_loc, (args, _), _, option, loc, attrs) ->
            {Types.cd_id = name; cd_args = args;
             cd_res = option;
             cd_loc = loc; cd_attributes = attrs;
            }
          ) cstrs)

      | Ptype_record lbls ->
          let lbls, lbls' = transl_labels env true lbls in
          let rep =
            if List.for_all (fun l -> is_float env l.Types.ld_type) lbls'
            then Record_float
            else Record_regular
          in
          Ttype_record lbls, Type_record(lbls', rep)
=======
          (List.filter (fun cd -> cd.pcd_args <> []) scstrs)
          > (Config.max_tag + 1) then
          raise(Error(sdecl.ptype_loc, Too_many_constructors));
        let make_cstr scstr =
          let name = Ident.create scstr.pcd_name.txt in
          let targs, tret_type, args, ret_type =
            make_constructor env (Path.Pident id) params
                             scstr.pcd_args scstr.pcd_res
          in
          let tcstr =
            { cd_id = name;
              cd_name = scstr.pcd_name;
              cd_args = targs;
              cd_res = tret_type;
              cd_loc = scstr.pcd_loc;
              cd_attributes = scstr.pcd_attributes }
          in
          let cstr =
            { Types.cd_id = name;
              cd_args = args;
              cd_res = ret_type;
              cd_loc = scstr.pcd_loc;
              cd_attributes = scstr.pcd_attributes }
          in
            tcstr, cstr
        in
        let tcstrs, cstrs = List.split (List.map make_cstr scstrs) in
          Ttype_variant tcstrs, Type_variant cstrs
      | Ptype_record lbls ->
        let all_labels = ref StringSet.empty in
        List.iter
          (fun {pld_name = {txt=name}} ->
            if StringSet.mem name !all_labels then
              raise(Error(sdecl.ptype_loc, Duplicate_label name));
            all_labels := StringSet.add name !all_labels)
          lbls;
        let lbls = List.map (fun {pld_name=name;pld_mutable=mut;pld_type=arg;pld_loc=loc;pld_attributes=attrs} ->
          let arg = Ast_helper.Typ.force_poly arg in
          let cty = transl_simple_type env true arg in
          {ld_id = Ident.create name.txt; ld_name = name; ld_mutable = mut; ld_type = cty;
           ld_loc = loc; ld_attributes = attrs}
          ) lbls in
        let lbls' =
          List.map
            (fun ld ->
              let ty = ld.ld_type.ctyp_type in
              let ty = match ty.desc with Tpoly(t,[]) -> t | _ -> ty in
              {Types.ld_id = ld.ld_id;
               ld_mutable = ld.ld_mutable;
               ld_type = ty;
               ld_loc = ld.ld_loc;
               ld_attributes = ld.ld_attributes
              }
            )
            lbls in
        let rep =
          if List.for_all (fun l -> is_float env l.Types.ld_type) lbls'
          then Record_float
          else Record_regular in
        Ttype_record lbls, Type_record(lbls', rep)
      | Ptype_open -> Ttype_open, Type_open
>>>>>>> 047e0974
      in
    let (tman, man) = match sdecl.ptype_manifest with
        None -> None, None
      | Some sty ->
        let no_row = not (is_fixed_type sdecl) in
        let cty = transl_simple_type env no_row sty in
        Some cty, Some cty.ctyp_type
    in
    let decl =
      { type_params = params;
        type_arity = List.length params;
        type_kind = kind;
        type_private = sdecl.ptype_private;
        type_manifest = man;
        type_variance = List.map (fun _ -> Variance.full) params;
        type_newtype_level = None;
        type_loc = sdecl.ptype_loc;
        type_attributes = sdecl.ptype_attributes;
      } in

  (* Check constraints *)
    List.iter
      (fun (cty, cty', loc) ->
        let ty = cty.ctyp_type in
        let ty' = cty'.ctyp_type in
        try Ctype.unify env ty ty' with Ctype.Unify tr ->
          raise(Error(loc, Inconsistent_constraint (env, tr))))
      cstrs;
    Ctype.end_def ();
  (* Add abstract row *)
    if is_fixed_type sdecl then begin
      let (p, _) =
        try Env.lookup_type (Longident.Lident(Ident.name id ^ "#row")) env
        with Not_found -> assert false in
      set_fixed_row env sdecl.ptype_loc p decl
    end;
  (* Check for cyclic abbreviations *)
    begin match decl.type_manifest with None -> ()
      | Some ty ->
        if Ctype.cyclic_abbrev env id ty then
          raise(Error(sdecl.ptype_loc, Recursive_abbrev sdecl.ptype_name.txt));
    end;
    {
      typ_id = id;
      typ_name = sdecl.ptype_name;
      typ_params = tparams;
      typ_type = decl;
      typ_cstrs = cstrs;
      typ_loc = sdecl.ptype_loc;
      typ_manifest = tman;
      typ_kind = tkind;
      typ_private = sdecl.ptype_private;
      typ_attributes = sdecl.ptype_attributes;
    }

(* Generalize a type declaration *)

let generalize_decl decl =
  List.iter Ctype.generalize decl.type_params;
<<<<<<< HEAD
  Btype.iter_type_expr_kind Ctype.generalize decl.type_kind;
=======
  begin match decl.type_kind with
    Type_abstract ->
      ()
  | Type_variant v ->
      List.iter
        (fun c ->
          List.iter Ctype.generalize c.Types.cd_args;
          may Ctype.generalize c.Types.cd_res)
        v
  | Type_record(r, rep) ->
      List.iter (fun l -> Ctype.generalize l.Types.ld_type) r
  | Type_open ->
      ()
  end;
>>>>>>> 047e0974
  begin match decl.type_manifest with
  | None    -> ()
  | Some ty -> Ctype.generalize ty
  end

(* Check that all constraints are enforced *)

module TypeSet = Btype.TypeSet

let rec check_constraints_rec env loc visited ty =
  let ty = Ctype.repr ty in
  if TypeSet.mem ty !visited then () else begin
  visited := TypeSet.add ty !visited;
  match ty.desc with
  | Tconstr (path, args, _) ->
      let args' = List.map (fun _ -> Ctype.newvar ()) args in
      let ty' = Ctype.newconstr path args' in
      begin try Ctype.enforce_constraints env ty'
      with Ctype.Unify _ -> assert false
      | Not_found -> raise (Error(loc, Unavailable_type_constructor path))
      end;
      if not (Ctype.matches env ty ty') then
        raise (Error(loc, Constraint_failed (ty, ty')));
      List.iter (check_constraints_rec env loc visited) args
  | Tpoly (ty, tl) ->
      let _, ty = Ctype.instance_poly false tl ty in
      check_constraints_rec env loc visited ty
  | _ ->
      Btype.iter_type_expr (check_constraints_rec env loc visited) ty
  end

module SMap = Map.Make(String)

let check_constraints_labels env visited l pl =
  let rec get_loc name = function
      [] -> assert false
    | pld :: tl ->
        if name = pld.pld_name.txt then pld.pld_type.ptyp_loc else get_loc name tl
  in
  List.iter
    (fun {Types.ld_id=name; ld_type=ty} ->
       check_constraints_rec env (get_loc (Ident.name name) pl) visited ty)
    l

let check_constraints env sdecl (_, decl) =
  let visited = ref TypeSet.empty in
  begin match decl.type_kind with
  | Type_abstract -> ()
  | Type_variant l ->
      let find_pl = function
          Ptype_variant pl -> pl
        | Ptype_record _ | Ptype_abstract | Ptype_open -> assert false
      in
      let pl = find_pl sdecl.ptype_kind in
      let pl_index =
        let foldf acc x =
          SMap.add x.pcd_name.txt x acc
        in
        List.fold_left foldf SMap.empty pl
      in
      List.iter
        (fun {Types.cd_id=name; cd_args; cd_res=ret_type} ->
          let {pcd_args; pcd_res = sret_type; _} =
            try SMap.find (Ident.name name) pl_index
            with Not_found -> assert false in
          begin match cd_args, pcd_args with
          | Cstr_tuple tyl, Pcstr_tuple styl ->
              List.iter2
                (fun sty ty ->
                   check_constraints_rec env sty.ptyp_loc visited ty)
                styl tyl
          | Cstr_record (_, tyl), Pcstr_record styl ->
              check_constraints_labels env visited tyl styl
          | _ -> assert false (* todo *)
          end;
          match sret_type, ret_type with
          | Some sr, Some r ->
              check_constraints_rec env sr.ptyp_loc visited r
          | _ ->
              () )
        l
  | Type_record (l, _) ->
      let find_pl = function
          Ptype_record pl -> pl
        | Ptype_variant _ | Ptype_abstract | Ptype_open -> assert false
      in
      let pl = find_pl sdecl.ptype_kind in
<<<<<<< HEAD
      check_constraints_labels env visited l pl
=======
      let rec get_loc name = function
          [] -> assert false
        | pld :: tl ->
            if name = pld.pld_name.txt then pld.pld_type.ptyp_loc else get_loc name tl
      in
      List.iter
        (fun {Types.ld_id=name; ld_type=ty} ->
          check_constraints_rec env (get_loc (Ident.name name) pl) visited ty)
        l
  | Type_open -> ()
>>>>>>> 047e0974
  end;
  begin match decl.type_manifest with
  | None -> ()
  | Some ty ->
      let sty =
        match sdecl.ptype_manifest with Some sty -> sty | _ -> assert false
      in
      check_constraints_rec env sty.ptyp_loc visited ty
  end

(*
   If both a variant/record definition and a type equation are given,
   need to check that the equation refers to a type of the same kind
   with the same constructors and labels.
*)
let check_coherence env loc id decl =
  match decl with
    { type_kind = (Type_variant _ | Type_record _| Type_open);
      type_manifest = Some ty } ->
      begin match (Ctype.repr ty).desc with
        Tconstr(path, args, _) ->
          begin try
            let decl' = Env.find_type path env in
            let err =
              if List.length args <> List.length decl.type_params
              then [Includecore.Arity]
              else if not (Ctype.equal env false args decl.type_params)
              then [Includecore.Constraint]
              else
                Includecore.type_declarations ~equality:true env
                  (Path.last path)
                  decl'
                  id
                  (Subst.type_declaration
                     (Subst.add_type id path Subst.identity) decl)
            in
            if err <> [] then
              raise(Error(loc, Definition_mismatch (ty, err)))
          with Not_found ->
            raise(Error(loc, Unavailable_type_constructor path))
          end
      | _ -> raise(Error(loc, Definition_mismatch (ty, [])))
      end
  | _ -> ()

let check_abbrev env sdecl (id, decl) =
  check_coherence env sdecl.ptype_loc id decl

(* Check that recursion is well-founded *)

let check_well_founded env loc path decl =
  Misc.may
    (fun body ->
      try Ctype.correct_abbrev env path decl.type_params body with
      | Ctype.Recursive_abbrev ->
          raise(Error(loc, Recursive_abbrev (Path.name path)))
      | Ctype.Unify trace -> raise(Error(loc, Type_clash (env, trace))))
    decl.type_manifest

(* Check for ill-defined abbrevs *)

let check_recursion env loc path decl to_check =
  (* to_check is true for potentially mutually recursive paths.
     (path, decl) is the type declaration to be checked. *)

  if decl.type_params = [] then () else

  let visited = ref [] in

  let rec check_regular cpath args prev_exp ty =
    let ty = Ctype.repr ty in
    if not (List.memq ty !visited) then begin
      visited := ty :: !visited;
      match ty.desc with
      | Tconstr(path', args', _) ->
          if Path.same path path' then begin
            if not (Ctype.equal env false args args') then
              raise (Error(loc,
                     Parameters_differ(cpath, ty, Ctype.newconstr path args)))
          end
          (* Attempt to expand a type abbreviation if:
              1- [to_check path'] holds
                 (otherwise the expansion cannot involve [path]);
              2- we haven't expanded this type constructor before
                 (otherwise we could loop if [path'] is itself
                 a non-regular abbreviation). *)
          else if to_check path' && not (List.mem path' prev_exp) then begin
            try
              (* Attempt expansion *)
              let (params0, body0, _) = Env.find_type_expansion path' env in
              let (params, body) =
                Ctype.instance_parameterized_type params0 body0 in
              begin
                try List.iter2 (Ctype.unify env) params args'
                with Ctype.Unify _ ->
                  raise (Error(loc, Constraint_failed
                                 (ty, Ctype.newconstr path' params0)));
              end;
              check_regular path' args (path' :: prev_exp) body
            with Not_found -> ()
          end;
          List.iter (check_regular cpath args prev_exp) args'
      | Tpoly (ty, tl) ->
          let (_, ty) = Ctype.instance_poly ~keep_names:true false tl ty in
          check_regular cpath args prev_exp ty
      | _ ->
          Btype.iter_type_expr (check_regular cpath args prev_exp) ty
    end in

  Misc.may
    (fun body ->
      let (args, body) =
        Ctype.instance_parameterized_type
          ~keep_names:true decl.type_params body in
      check_regular path args [] body)
    decl.type_manifest

let check_abbrev_recursion env id_loc_list tdecl =
  let decl = tdecl.typ_type in
  let id = tdecl.typ_id in
  check_recursion env (List.assoc id id_loc_list) (Path.Pident id) decl
    (function Path.Pident id -> List.mem_assoc id id_loc_list | _ -> false)

(* Compute variance *)

module TypeMap = Btype.TypeMap

let get_variance ty visited =
  try TypeMap.find ty !visited with Not_found -> Variance.null

let compute_variance env visited vari ty =
  let rec compute_variance_rec vari ty =
    (* Format.eprintf "%a: %x@." Printtyp.type_expr ty (Obj.magic vari); *)
    let ty = Ctype.repr ty in
    let vari' = get_variance ty visited in
    if Variance.subset vari vari' then () else
    let vari = Variance.union vari vari' in
    visited := TypeMap.add ty vari !visited;
    let compute_same = compute_variance_rec vari in
    match ty.desc with
      Tarrow (_, ty1, ty2, _) ->
        let open Variance in
        let v = conjugate vari in
        let v1 =
          if mem May_pos v || mem May_neg v
          then set May_weak true v else v
        in
        compute_variance_rec v1 ty1;
        compute_same ty2
    | Ttuple tl ->
        List.iter compute_same tl
    | Tconstr (path, tl, _) ->
        let open Variance in
        if tl = [] then () else begin
          try
            let decl = Env.find_type path env in
            let cvari f = mem f vari in
            List.iter2
              (fun ty v ->
                let cv f = mem f v in
                let strict =
                  cvari Inv && cv Inj || (cvari Pos || cvari Neg) && cv Inv
                in
                if strict then compute_variance_rec full ty else
                let p1 = inter v vari
                and n1 = inter v (conjugate vari) in
                let v1 =
                  union (inter covariant (union p1 (conjugate p1)))
                    (inter (conjugate covariant) (union n1 (conjugate n1)))
                and weak =
                  cvari May_weak && (cv May_pos || cv May_neg) ||
                  (cvari May_pos || cvari May_neg) && cv May_weak
                in
                let v2 = set May_weak weak v1 in
                compute_variance_rec v2 ty)
              tl decl.type_variance
          with Not_found ->
            List.iter (compute_variance_rec may_inv) tl
        end
    | Tobject (ty, _) ->
        compute_same ty
    | Tfield (_, _, ty1, ty2) ->
        compute_same ty1;
        compute_same ty2
    | Tsubst ty ->
        compute_same ty
    | Tvariant row ->
        let row = Btype.row_repr row in
        List.iter
          (fun (_,f) ->
            match Btype.row_field_repr f with
              Rpresent (Some ty) ->
                compute_same ty
            | Reither (_, tyl, _, _) ->
                let open Variance in
                let upper =
                  List.fold_left (fun s f -> set f true s)
                    null [May_pos; May_neg; May_weak]
                in
                let v = inter vari upper in
                List.iter (compute_variance_rec v) tyl
            | _ -> ())
          row.row_fields;
        compute_same row.row_more
    | Tpoly (ty, _) ->
        compute_same ty
    | Tvar _ | Tnil | Tlink _ | Tunivar _ -> ()
    | Tpackage (_, _, tyl) ->
        let v =
          Variance.(if mem Pos vari || mem Neg vari then full else may_inv)
        in
        List.iter (compute_variance_rec v) tyl
  in
  compute_variance_rec vari ty

let make_variance ty = (ty, ref Variance.null)

let make p n i =
  let open Variance in
  set May_pos p (set May_neg n (set May_weak n (set Inj i null)))

let compute_variance_type env check (required, loc) decl tyl =
  (* Requirements *)
  let required =
    List.map (fun (c,n,i) -> if c || n then (c,n,i) else (true,true,i))
      required
  in
  (* Prepare *)
  let params = List.map Btype.repr decl.type_params in
  let tvl = ref TypeMap.empty in
  (* Compute occurences in body *)
  let open Variance in
  List.iter
    (fun (cn,ty) ->
      compute_variance env tvl (if cn then full else covariant) ty)
    tyl;
  if check then begin
    (* Check variance of parameters *)
    let pos = ref 0 in
    List.iter2
      (fun ty (c, n, i) ->
        incr pos;
        let var = get_variance ty tvl in
        let (co,cn) = get_upper var and ij = mem Inj var in
        if Btype.is_Tvar ty && (co && not c || cn && not n || not ij && i)
        then raise (Error(loc, Bad_variance (!pos, (co,cn,ij), (c,n,i)))))
      params required;
    (* Check propagation from constrained parameters *)
    let args = Btype.newgenty (Ttuple params) in
    let fvl = Ctype.free_variables args in
    let fvl = List.filter (fun v -> not (List.memq v params)) fvl in
    (* If there are no extra variables there is nothing to do *)
    if fvl = [] then () else
    let tvl2 = ref TypeMap.empty in
    List.iter2
      (fun ty (p,n,i) ->
        if Btype.is_Tvar ty then () else
        let v =
          if p then if n then full else covariant else conjugate covariant in
        compute_variance env tvl2 v ty)
      params required;
    let visited = ref TypeSet.empty in
    let rec check ty =
      let ty = Ctype.repr ty in
      if TypeSet.mem ty !visited then () else
      let visited' = TypeSet.add ty !visited in
      visited := visited';
      let v1 = get_variance ty tvl in
      let snap = Btype.snapshot () in
      let v2 =
        TypeMap.fold
          (fun t vt v ->
            if Ctype.equal env false [ty] [t] then union vt v else v)
          !tvl2 null in
      Btype.backtrack snap;
      let (c1,n1) = get_upper v1 and (c2,n2,_,i2) = get_lower v2 in
      if c1 && not c2 || n1 && not n2 then
        if List.memq ty fvl then
          let code = if not i2 then -2 else if c2 || n2 then -1 else -3 in
          raise (Error (loc, Bad_variance (code, (c1,n1,false), (c2,n2,false))))
        else
          Btype.iter_type_expr check ty
    in
    List.iter (fun (_,ty) -> check ty) tyl;
  end;
  List.map2
    (fun ty (p, n, i) ->
      let v = get_variance ty tvl in
      let tr = decl.type_private in
      (* Use required variance where relevant *)
      let concr = decl.type_kind <> Type_abstract (*|| tr = Type_new*) in
      let (p, n) =
        if tr = Private || not (Btype.is_Tvar ty) then (p, n) (* set *)
        else (false, false) (* only check *)
      and i = concr  || i && tr = Private in
      let v = union v (make p n i) in
      let v =
        if not concr then v else
        if mem Pos v && mem Neg v then full else
        if Btype.is_Tvar ty then v else
        union v
          (if p then if n then full else covariant else conjugate covariant)
      in
      if decl.type_kind = Type_abstract && tr = Public then v else
      set May_weak (mem May_neg v) v)
    params required

let add_false = List.map (fun ty -> false, ty)

(* A parameter is constrained if either is is instantiated,
   or it is a variable appearing in another parameter *)
let constrained env vars ty =
  match ty.desc with
  | Tvar _ -> List.exists (fun tl -> List.memq ty tl) vars
  | _ -> true

let for_constr = function
  | Types.Cstr_tuple l -> add_false l
  | Types.Cstr_record (_, l) ->
      List.map
        (fun {Types.ld_mutable; ld_type} -> (ld_mutable = Mutable, ld_type))
        l

let compute_variance_gadt env check (required, loc as rloc) decl
    (tl, ret_type_opt) =
  match ret_type_opt with
  | None ->
      compute_variance_type env check rloc {decl with type_private = Private}
        (for_constr tl)
  | Some ret_type ->
      match Ctype.repr ret_type with
      | {desc=Tconstr (path, tyl, _)} ->
          (* let tyl = List.map (Ctype.expand_head env) tyl in *)
          let tyl = List.map Ctype.repr tyl in
          let fvl = List.map (Ctype.free_variables ?env:None) tyl in
          let _ =
            List.fold_left2
              (fun (fv1,fv2) ty (c,n,i) ->
                match fv2 with [] -> assert false
                | fv :: fv2 ->
                    (* fv1 @ fv2 = free_variables of other parameters *)
                    if (c||n) && constrained env (fv1 @ fv2) ty then
                      raise (Error(loc, Varying_anonymous));
                    (fv :: fv1, fv2))
              ([], fvl) tyl required
          in
          compute_variance_type env check rloc
            {decl with type_params = tyl; type_private = Private}
            (for_constr tl)
      | _ -> assert false

let compute_variance_extension env check decl ext rloc =
  compute_variance_gadt env check rloc
    {decl with type_params = ext.ext_type_params}
    (ext.ext_args, ext.ext_ret_type)

let compute_variance_decl env check decl (required, loc as rloc) =
  if (decl.type_kind = Type_abstract || decl.type_kind = Type_open)
       && decl.type_manifest = None then
    List.map
      (fun (c, n, i) ->
        make (not n) (not c) (decl.type_kind <> Type_abstract || i))
      required
  else
  let mn =
    match decl.type_manifest with
      None -> []
    | Some ty -> [false, ty]
  in
  match decl.type_kind with
    Type_abstract | Type_open ->
      compute_variance_type env check rloc decl mn
  | Type_variant tll ->
      if List.for_all (fun c -> c.Types.cd_res = None) tll then
        compute_variance_type env check rloc decl
          (mn @ List.flatten (List.map (fun c -> for_constr c.Types.cd_args)
                                tll))
      else begin
        let mn =
          List.map (fun (_,ty) -> (Types.Cstr_tuple [ty],None)) mn in
        let tll = mn @ List.map (fun c -> c.Types.cd_args, c.Types.cd_res) tll in
        match List.map (compute_variance_gadt env check rloc decl) tll with
        | vari :: rem ->
            let varl = List.fold_left (List.map2 Variance.union) vari rem in
            List.map
              Variance.(fun v -> if mem Pos v && mem Neg v then full else v)
              varl
        | _ -> assert false
      end
  | Type_record (ftl, _) ->
      compute_variance_type env check rloc decl
        (mn @ List.map (fun {Types.ld_mutable; ld_type} ->
             (ld_mutable = Mutable, ld_type)) ftl)

let is_sharp id =
  let s = Ident.name id in
  String.length s > 0 && s.[0] = '#'

let rec compute_variance_fixpoint env decls required variances =
  let new_decls =
    List.map2
      (fun (id, decl) variance -> id, {decl with type_variance = variance})
      decls variances
  in
  let new_env =
    List.fold_right
      (fun (id, decl) env -> Env.add_type ~check:true id decl env)
      new_decls env
  in
  let new_variances =
    List.map2
      (fun (id, decl) -> compute_variance_decl new_env false decl)
      new_decls required
  in
  let new_variances =
    List.map2 (List.map2 Variance.union) new_variances variances in
  if new_variances <> variances then
    compute_variance_fixpoint env decls required new_variances
  else begin
    (* List.iter (fun (id, decl) ->
      Printf.eprintf "%s:" (Ident.name id);
      List.iter (fun (v : Variance.t) ->
        Printf.eprintf " %x" (Obj.magic v : int))
        decl.type_variance;
      prerr_endline "")
      new_decls; *)
    List.iter2
      (fun (id, decl) req -> if not (is_sharp id) then
        ignore (compute_variance_decl new_env true decl req))
      new_decls required;
    new_decls, new_env
  end

let init_variance (id, decl) =
  List.map (fun _ -> Variance.null) decl.type_params

let add_injectivity =
  List.map
    (function
      | Covariant -> (true, false, false)
      | Contravariant -> (false, true, false)
      | Invariant -> (false, false, false)
    )

(* for typeclass.ml *)
let compute_variance_decls env cldecls =
  let decls, required =
    List.fold_right
      (fun (obj_id, obj_abbr, cl_abbr, clty, cltydef, ci) (decls, req) ->
        let variance = List.map snd ci.ci_params in
        (obj_id, obj_abbr) :: decls,
        (add_injectivity variance, ci.ci_loc) :: req)
      cldecls ([],[])
  in
  let variances = List.map init_variance decls in
  let (decls, _) = compute_variance_fixpoint env decls required variances in
  List.map2
    (fun (_,decl) (_, _, cl_abbr, clty, cltydef, _) ->
      let variance = decl.type_variance in
      (decl, {cl_abbr with type_variance = variance},
       {clty with cty_variance = variance},
       {cltydef with clty_variance = variance}))
    decls cldecls

(* Check multiple declarations of labels/constructors *)

let check_duplicates sdecl_list =
  let labels = Hashtbl.create 7 and constrs = Hashtbl.create 7 in
  List.iter
    (fun sdecl -> match sdecl.ptype_kind with
      Ptype_variant cl ->
        List.iter
          (fun pcd ->
            try
              let name' = Hashtbl.find constrs pcd.pcd_name.txt in
              Location.prerr_warning pcd.pcd_loc
                (Warnings.Duplicate_definitions
                   ("constructor", pcd.pcd_name.txt, name', sdecl.ptype_name.txt))
            with Not_found -> Hashtbl.add constrs pcd.pcd_name.txt sdecl.ptype_name.txt)
          cl
    | Ptype_record fl ->
        List.iter
          (fun {pld_name=cname;pld_loc=loc} ->
            try
              let name' = Hashtbl.find labels cname.txt in
              Location.prerr_warning loc
                (Warnings.Duplicate_definitions
                   ("label", cname.txt, name', sdecl.ptype_name.txt))
            with Not_found -> Hashtbl.add labels cname.txt sdecl.ptype_name.txt)
          fl
    | Ptype_abstract -> ()
    | Ptype_open -> ())
    sdecl_list

(* Force recursion to go through id for private types*)
let name_recursion sdecl id decl =
  match decl with
  | { type_kind = Type_abstract;
      type_manifest = Some ty;
      type_private = Private; } when is_fixed_type sdecl ->
    let ty = Ctype.repr ty in
    let ty' = Btype.newty2 ty.level ty.desc in
    if Ctype.deep_occur ty ty' then
      let td = Tconstr(Path.Pident id, decl.type_params, ref Mnil) in
      Btype.link_type ty (Btype.newty2 ty.level td);
      {decl with type_manifest = Some ty'}
    else decl
  | _ -> decl

(* Translate a set of mutually recursive type declarations *)
let transl_type_decl env sdecl_list =
  (* Add dummy types for fixed rows *)
  let fixed_types = List.filter is_fixed_type sdecl_list in
  let sdecl_list =
    List.map
      (fun sdecl ->
        let ptype_name =  mkloc (sdecl.ptype_name.txt ^"#row") sdecl.ptype_name.loc in
        {sdecl with ptype_name; ptype_kind = Ptype_abstract; ptype_manifest = None})
      fixed_types
    @ sdecl_list
  in

  (* Create identifiers. *)
  let id_list =
    List.map (fun sdecl -> Ident.create sdecl.ptype_name.txt) sdecl_list
  in
  (*
     Since we've introduced fresh idents, make sure the definition
     level is at least the binding time of these events. Otherwise,
     passing one of the recursively-defined type constrs as argument
     to an abbreviation may fail.
  *)
  Ctype.init_def(Ident.current_time());
  Ctype.begin_def();
  (* Enter types. *)
  let temp_env = List.fold_left2 enter_type env sdecl_list id_list in
  (* Translate each declaration. *)
  let current_slot = ref None in
  let warn_unused = Warnings.is_active (Warnings.Unused_type_declaration "") in
  let id_slots id =
    if not warn_unused then id, None
    else
      (* See typecore.ml for a description of the algorithm used
         to detect unused declarations in a set of recursive definitions. *)
      let slot = ref [] in
      let td = Env.find_type (Path.Pident id) temp_env in
      let name = Ident.name id in
      Env.set_type_used_callback
        name td
        (fun old_callback ->
          match !current_slot with
          | Some slot -> slot := (name, td) :: !slot
          | None ->
              List.iter (fun (name, d) -> Env.mark_type_used name d)
                (get_ref slot);
              old_callback ()
        );
      id, Some slot
  in
  let transl_declaration name_sdecl (id, slot) =
    current_slot := slot; transl_declaration temp_env name_sdecl id in
  let tdecls =
    List.map2 transl_declaration sdecl_list (List.map id_slots id_list) in
  let decls =
    List.map (fun tdecl -> (tdecl.typ_id, tdecl.typ_type)) tdecls in
  current_slot := None;
  (* Check for duplicates *)
  check_duplicates sdecl_list;
  (* Build the final env. *)
  let newenv =
    List.fold_right
      (fun (id, decl) env -> Env.add_type ~check:true id decl env)
      decls env
  in
  (* Update stubs *)
  List.iter2
    (fun id sdecl -> update_type temp_env newenv id sdecl.ptype_loc)
    id_list sdecl_list;
  (* Generalize type declarations. *)
  Ctype.end_def();
  List.iter (fun (_, decl) -> generalize_decl decl) decls;
  (* Check for ill-formed abbrevs *)
  let id_loc_list =
    List.map2 (fun id sdecl -> (id, sdecl.ptype_loc))
      id_list sdecl_list
  in
  List.iter (fun (id, decl) ->
    check_well_founded newenv (List.assoc id id_loc_list) (Path.Pident id) decl)
    decls;
  List.iter (check_abbrev_recursion newenv id_loc_list) tdecls;
  (* Check that all type variable are closed *)
  List.iter2
    (fun sdecl tdecl ->
      let decl = tdecl.typ_type in
       match Ctype.closed_type_decl decl with
         Some ty -> raise(Error(sdecl.ptype_loc, Unbound_type_var(ty,decl)))
       | None   -> ())
    sdecl_list tdecls;
  (* Check that constraints are enforced *)
  List.iter2 (check_constraints newenv) sdecl_list decls;
  (* Name recursion *)
  let decls =
    List.map2 (fun sdecl (id, decl) -> id, name_recursion sdecl id decl)
      sdecl_list decls
  in
  (* Add variances to the environment *)
  let required =
    List.map
      (fun sdecl ->
         add_injectivity (List.map snd sdecl.ptype_params),
         sdecl.ptype_loc
      )
      sdecl_list
  in
  let final_decls, final_env =
    compute_variance_fixpoint env decls required (List.map init_variance decls)
  in
  (* Check re-exportation *)
  List.iter2 (check_abbrev final_env) sdecl_list final_decls;
  (* Keep original declaration *)
  let final_decls =
    List.map2
      (fun tdecl (id2, decl) ->
        { tdecl with typ_type = decl }
      ) tdecls final_decls
  in
  (* Done *)
  (final_decls, final_env)

(* Translating type extensions *)

<<<<<<< HEAD
let transl_exception env excdecl =
  let loc = excdecl.pcd_loc in
  let id = Ident.create excdecl.pcd_name.txt in
  if excdecl.pcd_res <> None then
    raise (Error (loc, Exception_constructor_with_result));
  reset_type_variables();
  Ctype.begin_def();
  let exn_args, cd_args =
    transl_constructor_arguments env true "exn" excdecl.pcd_name.txt
      excdecl.pcd_args
  in
  Ctype.end_def();
  let cd =
    { cd_id = id;
      cd_name = excdecl.pcd_name;
      cd_args;
      cd_loc = loc;
      cd_res = None;
      cd_attributes = excdecl.pcd_attributes;
     }
  in
  begin match exn_args with
  | Types.Cstr_tuple l -> List.iter Ctype.generalize l
  | Types.Cstr_record (_,l) ->
      List.iter (fun l -> Ctype.generalize l.Types.ld_type) l
  end;
  let exn_decl =
    {
      exn_args;
      exn_attributes = excdecl.pcd_attributes;
      Types.exn_loc = loc;
    }
  in
  let newenv = Env.add_exception ~check:true id exn_decl env in
  cd, exn_decl, newenv

(* Translate an exception rebinding *)
let transl_exn_rebind env ser =
  let name = ser.pexrb_name in
  let lid = ser.pexrb_lid in
  let cdescr =
    try
      Env.lookup_constructor lid.txt env
    with Not_found ->
      raise(Error(lid.loc, Unbound_exception lid.txt)) in
  Env.mark_constructor Env.Positive env (Longident.last lid.txt) cdescr;
  let path =
    match cdescr.cstr_tag with
      Cstr_exception (path, _) -> path
    | _ -> raise(Error(lid.loc, Not_an_exception lid.txt))
  in
  let exn_args, rebind =
    if cdescr.cstr_inlined then
      let p =
        match cdescr.cstr_args with
        | [ {desc=Tconstr(p, [], _)} ] -> p
        | _ -> assert false
      in
      let decl =
        try Env.find_type p env with Not_found -> assert false
      in
      let lbls =
        match decl.type_kind with Type_record (l, _) -> l | _ -> assert false
      in
      let id = Ident.create ("exn." ^ name.txt) in
      Types.Cstr_record (id, lbls), Some p
    else
      Types.Cstr_tuple cdescr.cstr_args, None
  in
  let exn_decl =
    {
     exn_args = exn_args;
     exn_attributes = [];
     Types.exn_loc = ser.pexrb_loc;
    }
  in
  let (id, newenv) = Env.enter_exception ?rebind name.txt exn_decl env in
  let er =
    { exrb_id = id;
      exrb_name = name;
      exrb_path = path;
      exrb_txt = lid;
      exrb_type = exn_decl;
      exrb_attributes = ser.pexrb_attributes;
      exrb_loc = ser.pexrb_loc;
     }
=======
let transl_extension_constructor env check_open type_path type_params
                                 typext_params priv sext =
  let id = Ident.create sext.pext_name.txt in
  let args, ret_type, kind =
    match sext.pext_kind with
      Pext_decl(sargs, sret_type) ->
        let targs, tret_type, args, ret_type =
          make_constructor env type_path typext_params sargs sret_type
        in
          args, ret_type, Text_decl(targs, tret_type)
    | Pext_rebind lid ->
        let cdescr = Typetexp.find_constructor env sext.pext_loc lid.txt in
        let usage =
          if cdescr.cstr_private = Private || priv = Public
          then Env.Positive else Env.Privatize
        in
        Env.mark_constructor usage env (Longident.last lid.txt) cdescr;
        let (args, cstr_res) = Ctype.instance_constructor cdescr in
        let res, ret_type =
          if cdescr.cstr_generalized then
            let params = Ctype.instance_list env type_params in
            let res = Ctype.newconstr type_path params in
            let ret_type = Some (Ctype.newconstr type_path params) in
              res, ret_type
          else (Ctype.newconstr type_path typext_params), None
        in
        begin
          try
            Ctype.unify env cstr_res res
          with Ctype.Unify trace ->
            raise (Error(lid.loc,
                     Rebind_wrong_type(lid.txt, env, trace)))
        end;
        (* Remove "_" names from parameters used in the constructor *)
        if not cdescr.cstr_generalized then begin
          let vars =
            Ctype.free_variables (Btype.newgenty (Ttuple args))
          in
            List.iter
              (function {desc = Tvar (Some "_")} as ty ->
                          if List.memq ty vars then ty.desc <- Tvar None
                        | _ -> ())
              typext_params
        end;
        (* Ensure that constructor's type matches the type being extended *)
        let cstr_type_path, cstr_type_params =
          match cdescr.cstr_res.desc with
            Tconstr (p, _, _) ->
              let decl = Env.find_type p env in
                p, decl.type_params
          | _ -> assert false
        in
        let cstr_types =
          (Btype.newgenty
             (Tconstr(cstr_type_path, cstr_type_params, ref Mnil)))
          :: cstr_type_params
        in
        let ext_types =
          (Btype.newgenty
             (Tconstr(type_path, type_params, ref Mnil)))
          :: type_params
        in
        if not (Ctype.equal env true cstr_types ext_types) then
          raise (Error(lid.loc,
                       Rebind_mismatch(lid.txt, cstr_type_path, type_path)));
        (* Disallow rebinding private constructors to non-private *)
        begin
          match cdescr.cstr_private, priv with
            Private, Public ->
              raise (Error(lid.loc, Rebind_private lid.txt))
          | _ -> ()
        end;
        let path =
          match cdescr.cstr_tag with
            Cstr_extension(path, _) -> path
          | _ -> assert false
        in
          args, ret_type, Text_rebind(path, lid)
  in
  let ext =
    { ext_type_path = type_path;
      ext_type_params = typext_params;
      ext_args = args;
      ext_ret_type = ret_type;
      ext_private = priv;
      Types.ext_loc = sext.pext_loc;
      Types.ext_attributes = sext.pext_attributes; }
  in
    { ext_id = id;
      ext_name = sext.pext_name;
      ext_type = ext;
      ext_kind = kind;
      Typedtree.ext_loc = sext.pext_loc;
      Typedtree.ext_attributes = sext.pext_attributes; }

let transl_type_extension check_open env loc styext =
  reset_type_variables();
  Ctype.begin_def();
  let (type_path, type_decl) =
    Typetexp.find_type env loc styext.ptyext_path.txt
  in
  begin
    match type_decl.type_kind with
      Type_open -> ()
    | Type_abstract ->
        if check_open then begin
          try
            let {pext_loc} =
              List.find (function {pext_kind = Pext_decl _} -> true
                                | {pext_kind = Pext_rebind _} -> false)
                        styext.ptyext_constructors
            in
              raise (Error(pext_loc, Not_open_type type_path))
          with Not_found -> ()
        end
    | _ -> raise (Error(loc, Not_extensible_type type_path))
  end;
  let type_variance =
    List.map (fun v ->
                let (co, cn) = Variance.get_upper v in
                  (not cn, not co, false))
             type_decl.type_variance
  in
  let err =
    if type_decl.type_arity <> List.length styext.ptyext_params then
      [Includecore.Arity]
    else
      if List.for_all2
           (fun (c1, n1, _) (c2, n2, _) -> (not c2 || c1) && (not n2 || n1))
           type_variance
           (add_injectivity (List.map snd styext.ptyext_params))
      then [] else [Includecore.Variance]
  in
  if err <> [] then
    raise (Error(loc, Extension_mismatch (type_path, err)));
  let ttype_params = make_params env styext.ptyext_params in
  let type_params = List.map (fun (cty, _) -> cty.ctyp_type) ttype_params in
  List.iter2 (Ctype.unify_var env)
    (Ctype.instance_list env type_decl.type_params)
    type_params;
  let constructors =
    List.map (transl_extension_constructor env check_open type_path
               type_decl.type_params type_params styext.ptyext_private)
      styext.ptyext_constructors
  in
  Ctype.end_def();
  (* Generalize types *)
  List.iter Ctype.generalize type_params;
  List.iter
    (fun ext ->
       List.iter Ctype.generalize ext.ext_type.ext_args;
       may Ctype.generalize ext.ext_type.ext_ret_type)
    constructors;
  (* Check that all type variable are closed *)
  List.iter
    (fun ext ->
       match Ctype.closed_extension_constructor ext.ext_type with
         Some ty -> raise(Error(ext.ext_loc, Unbound_type_var_ext(ty, ext.ext_type)))
       | None -> ())
    constructors;
  (* Check variances are correct *)
  List.iter
    (fun ext->
      ignore (compute_variance_extension env true type_decl
                ext.ext_type (type_variance, loc)))
    constructors;
  (* Add extension constructors to the environment *)
  let newenv =
    List.fold_left
      (fun env ext ->
         Env.add_extension ~check:true ext.ext_id ext.ext_type env)
      env constructors
  in
  let tyext =
    { tyext_path = type_path;
      tyext_txt = styext.ptyext_path;
      tyext_params = ttype_params;
      tyext_constructors = constructors;
      tyext_private = styext.ptyext_private;
      tyext_attributes = styext.ptyext_attributes; }
>>>>>>> 047e0974
  in
    (tyext, newenv)

let transl_exception env sext =
  reset_type_variables();
  Ctype.begin_def();
  let ext =
    transl_extension_constructor env false
      Predef.path_exn [] [] Asttypes.Public sext
  in
  Ctype.end_def();
  (* Generalize types *)
  List.iter Ctype.generalize ext.ext_type.ext_args;
  may Ctype.generalize ext.ext_type.ext_ret_type;
  (* Check that all type variable are closed *)
  begin match Ctype.closed_extension_constructor ext.ext_type with
    Some ty ->
      raise (Error(ext.ext_loc, Unbound_type_var_ext(ty, ext.ext_type)))
  | None -> ()
  end;
  let newenv = Env.add_extension ~check:true ext.ext_id ext.ext_type env in
    ext, newenv

(* Translate a value declaration *)
let transl_value_decl env loc valdecl =
  let cty = Typetexp.transl_type_scheme env valdecl.pval_type in
  let ty = cty.ctyp_type in
  let v =
  match valdecl.pval_prim with
    [] ->
      { val_type = ty; val_kind = Val_reg; Types.val_loc = loc;
        val_attributes = valdecl.pval_attributes }
  | decl ->
      let arity = Ctype.arity ty in
      let prim = Primitive.parse_declaration arity decl in
      if arity = 0 && prim.prim_name.[0] <> '%' then
        raise(Error(valdecl.pval_type.ptyp_loc, Null_arity_external));
      if !Clflags.native_code
      && prim.prim_arity > 5
      && prim.prim_native_name = ""
      then raise(Error(valdecl.pval_type.ptyp_loc, Missing_native_external));
      { val_type = ty; val_kind = Val_prim prim; Types.val_loc = loc;
        val_attributes = valdecl.pval_attributes }
  in
  let (id, newenv) =
    Env.enter_value valdecl.pval_name.txt v env
      ~check:(fun s -> Warnings.Unused_value_declaration s)
  in
  let desc =
    {
     val_id = id;
     val_name = valdecl.pval_name;
     val_desc = cty; val_val = v;
     val_prim = valdecl.pval_prim;
     val_loc = valdecl.pval_loc;
     val_attributes = valdecl.pval_attributes;
    }
  in
  desc, newenv

(* Translate a "with" constraint -- much simplified version of
    transl_type_decl. *)
let transl_with_constraint env id row_path orig_decl sdecl =
  Env.mark_type_used (Ident.name id) orig_decl;
  reset_type_variables();
  Ctype.begin_def();
  let tparams = make_params env sdecl.ptype_params in
  let params = List.map (fun (cty, _) -> cty.ctyp_type) tparams in
  let orig_decl = Ctype.instance_declaration orig_decl in
  let arity_ok = List.length params = orig_decl.type_arity in
  if arity_ok then
    List.iter2 (Ctype.unify_var env) params orig_decl.type_params;
  let constraints = List.map
    (function (ty, ty', loc) ->
       try
         let cty = transl_simple_type env false ty in
         let cty' = transl_simple_type env false ty' in
         let ty = cty.ctyp_type in
         let ty' = cty'.ctyp_type in
         Ctype.unify env ty ty';
         (cty, cty', loc)
       with Ctype.Unify tr ->
         raise(Error(loc, Inconsistent_constraint (env, tr))))
    sdecl.ptype_cstrs
  in
  let no_row = not (is_fixed_type sdecl) in
  let (tman, man) =  match sdecl.ptype_manifest with
      None -> None, None
    | Some sty ->
        let cty = transl_simple_type env no_row sty in
        Some cty, Some cty.ctyp_type
  in
  let priv =
    if sdecl.ptype_private = Private then Private else
    if arity_ok && orig_decl.type_kind <> Type_abstract
    then orig_decl.type_private else sdecl.ptype_private
  in
  if arity_ok && orig_decl.type_kind <> Type_abstract
  && sdecl.ptype_private = Private then
    Location.prerr_warning sdecl.ptype_loc
      (Warnings.Deprecated "spurious use of private");
  let decl =
    { type_params = params;
      type_arity = List.length params;
      type_kind =
        if arity_ok && man <> None then orig_decl.type_kind else Type_abstract;
      type_private = priv;
      type_manifest = man;
      type_variance = [];
      type_newtype_level = None;
      type_loc = sdecl.ptype_loc;
      type_attributes = sdecl.ptype_attributes;
    }
  in
  begin match row_path with None -> ()
  | Some p -> set_fixed_row env sdecl.ptype_loc p decl
  end;
  begin match Ctype.closed_type_decl decl with None -> ()
  | Some ty -> raise(Error(sdecl.ptype_loc, Unbound_type_var(ty,decl)))
  end;
  let decl = name_recursion sdecl id decl in
  let decl =
    {decl with type_variance =
     compute_variance_decl env false decl
       (add_injectivity (List.map snd sdecl.ptype_params), sdecl.ptype_loc)} in
  Ctype.end_def();
  generalize_decl decl;
  {
    typ_id = id;
    typ_name = sdecl.ptype_name;
    typ_params = tparams;
    typ_type = decl;
    typ_cstrs = constraints;
    typ_loc = sdecl.ptype_loc;
    typ_manifest = tman;
    typ_kind = Ttype_abstract;
    typ_private = sdecl.ptype_private;
    typ_attributes = sdecl.ptype_attributes;
  }

(* Approximate a type declaration: just make all types abstract *)

let abstract_type_decl arity =
  let rec make_params n =
    if n <= 0 then [] else Ctype.newvar() :: make_params (n-1) in
  Ctype.begin_def();
  let decl =
    { type_params = make_params arity;
      type_arity = arity;
      type_kind = Type_abstract;
      type_private = Public;
      type_manifest = None;
      type_variance = replicate_list Variance.full arity;
      type_newtype_level = None;
      type_loc = Location.none;
      type_attributes = [];
     } in
  Ctype.end_def();
  generalize_decl decl;
  decl

let approx_type_decl env sdecl_list =
  List.map
    (fun sdecl ->
      (Ident.create sdecl.ptype_name.txt,
       abstract_type_decl (List.length sdecl.ptype_params)))
    sdecl_list

(* Variant of check_abbrev_recursion to check the well-formedness
   conditions on type abbreviations defined within recursive modules. *)

let check_recmod_typedecl env loc recmod_ids path decl =
  (* recmod_ids is the list of recursively-defined module idents.
     (path, decl) is the type declaration to be checked. *)
  check_well_founded env loc path decl;
  check_recursion env loc path decl
    (fun path -> List.exists (fun id -> Path.isfree id path) recmod_ids)


(**** Error report ****)

open Format

let explain_unbound ppf tv tl typ kwd lab =
  try
    let ti = List.find (fun ti -> Ctype.deep_occur tv (typ ti)) tl in
    let ty0 = (* Hack to force aliasing when needed *)
      Btype.newgenty (Tobject(tv, ref None)) in
    Printtyp.reset_and_mark_loops_list [typ ti; ty0];
    fprintf ppf
      ".@.@[<hov2>In %s@ %s%a@;<1 -2>the variable %a is unbound@]"
      kwd (lab ti) Printtyp.type_expr (typ ti) Printtyp.type_expr tv
  with Not_found -> ()

let explain_unbound_single ppf tv ty =
  let trivial ty =
    explain_unbound ppf tv [ty] (fun t -> t) "type" (fun _ -> "") in
  match (Ctype.repr ty).desc with
    Tobject(fi,_) ->
      let (tl, rv) = Ctype.flatten_fields fi in
      if rv == tv then trivial ty else
      explain_unbound ppf tv tl (fun (_,_,t) -> t)
        "method" (fun (lab,_,_) -> lab ^ ": ")
  | Tvariant row ->
      let row = Btype.row_repr row in
      if row.row_more == tv then trivial ty else
      explain_unbound ppf tv row.row_fields
        (fun (l,f) -> match Btype.row_field_repr f with
          Rpresent (Some t) -> t
        | Reither (_,[t],_,_) -> t
        | Reither (_,tl,_,_) -> Btype.newgenty (Ttuple tl)
        | _ -> Btype.newgenty (Ttuple[]))
        "case" (fun (lab,_) -> "`" ^ lab ^ " of ")
  | _ -> trivial ty

let report_error ppf = function
  | Repeated_parameter ->
      fprintf ppf "A type parameter occurs several times"
  | Duplicate_constructor s ->
      fprintf ppf "Two constructors are named %s" s
  | Too_many_constructors ->
      fprintf ppf
        "@[Too many non-constant constructors@ -- maximum is %i %s@]"
        (Config.max_tag + 1) "non-constant constructors"
  | Duplicate_label s ->
      fprintf ppf "Two labels are named %s" s
  | Recursive_abbrev s ->
      fprintf ppf "The type abbreviation %s is cyclic" s
  | Definition_mismatch (ty, errs) ->
      Printtyp.reset_and_mark_loops ty;
      fprintf ppf "@[<v>@[<hov>%s@ %s@;<1 2>%a@]%a@]"
        "This variant or record definition" "does not match that of type"
        Printtyp.type_expr ty
        (Includecore.report_type_mismatch "the original" "this" "definition")
        errs
  | Constraint_failed (ty, ty') ->
      Printtyp.reset_and_mark_loops ty;
      Printtyp.mark_loops ty';
      fprintf ppf "@[%s@ @[<hv>Type@ %a@ should be an instance of@ %a@]@]"
        "Constraints are not satisfied in this type."
        Printtyp.type_expr ty Printtyp.type_expr ty'
  | Parameters_differ (path, ty, ty') ->
      Printtyp.reset_and_mark_loops ty;
      Printtyp.mark_loops ty';
      fprintf ppf
        "@[<hv>In the definition of %s, type@ %a@ should be@ %a@]"
        (Path.name path) Printtyp.type_expr ty Printtyp.type_expr ty'
  | Inconsistent_constraint (env, trace) ->
      fprintf ppf "The type constraints are not consistent.@.";
      Printtyp.report_unification_error ppf env trace
        (fun ppf -> fprintf ppf "Type")
        (fun ppf -> fprintf ppf "is not compatible with type")
  | Type_clash (env, trace) ->
      Printtyp.report_unification_error ppf env trace
        (function ppf ->
           fprintf ppf "This type constructor expands to type")
        (function ppf ->
           fprintf ppf "but is used here with type")
  | Null_arity_external ->
      fprintf ppf "External identifiers must be functions"
  | Missing_native_external ->
      fprintf ppf "@[<hv>An external function with more than 5 arguments \
                   requires a second stub function@ \
                   for native-code compilation@]"
  | Unbound_type_var (ty, decl) ->
      fprintf ppf "A type variable is unbound in this type declaration";
      let ty = Ctype.repr ty in
      begin match decl.type_kind, decl.type_manifest with
      | Type_variant tl, _ ->
          explain_unbound ppf ty tl (fun c ->
              match c.cd_args with
              | Cstr_tuple tl ->
                  Btype.newgenty (Ttuple tl)
              | Cstr_record _ -> assert false
            )
            "case" (fun c -> Ident.name c.Types.cd_id ^ " of ")
      | Type_record (tl, _), _ ->
          explain_unbound ppf ty tl (fun l -> l.Types.ld_type)
            "field" (fun l -> Ident.name l.Types.ld_id ^ ": ")
      | Type_abstract, Some ty' ->
          explain_unbound_single ppf ty ty'
      | _ -> ()
      end
  | Unbound_type_var_ext (ty, ext) ->
      fprintf ppf "A type variable is unbound in this extension constructor";
      explain_unbound ppf ty ext.ext_args (fun c -> c) "type" (fun _ -> "")
  | Not_open_type path ->
      fprintf ppf "@[%s@ %a@]"
        "Cannot extend type definition"
        Printtyp.path path
  | Not_extensible_type path ->
      fprintf ppf "@[%s@ %a@ %s@]"
        "Type"
        Printtyp.path path
        "is not extensible"
  | Extension_mismatch (path, errs) ->
      fprintf ppf "@[<v>@[<hov>%s@ %s@;<1 2>%s@]%a@]"
        "This extension" "does not match the definition of type"
        (Path.name path)
        (Includecore.report_type_mismatch
           "the type" "this extension" "definition")
        errs
  | Rebind_wrong_type (lid, env, trace) ->
      Printtyp.report_unification_error ppf env trace
        (function ppf ->
          fprintf ppf "The constructor %a@ has type"
            Printtyp.longident lid)
        (function ppf ->
           fprintf ppf "but was expected to be of type")
  | Rebind_mismatch (lid, p, p') ->
      fprintf ppf
        "@[%s@ %a@ %s@ %s@ %s@ %s@ %s@]"
        "The constructor" Printtyp.longident lid
        "extends type" (Path.name p)
        "whose declaration does not match"
        "the declaration of type" (Path.name p')
  | Rebind_private lid ->
      fprintf ppf "@[%s@ %a@ %s@]"
        "The constructor"
        Printtyp.longident lid
        "is private"
  | Bad_variance (n, v1, v2) ->
      let variance (p,n,i) =
        let inj = if i then "injective " else "" in
        match p, n with
          true,  true  -> inj ^ "invariant"
        | true,  false -> inj ^ "covariant"
        | false, true  -> inj ^ "contravariant"
        | false, false -> if inj = "" then "unrestricted" else inj
      in
      let suffix n =
        let teen = (n mod 100)/10 = 1 in
        match n mod 10 with
        | 1 when not teen -> "st"
        | 2 when not teen -> "nd"
        | 3 when not teen -> "rd"
        | _ -> "th"
      in
      if n = -1 then
        fprintf ppf "@[%s@ %s@ It"
          "In this definition, a type variable has a variance that"
          "is not reflected by its occurrence in type parameters."
      else if n = -2 then
        fprintf ppf "@[%s@ %s@]"
          "In this definition, a type variable cannot be deduced"
          "from the type parameters."
      else if n = -3 then
        fprintf ppf "@[%s@ %s@ It"
          "In this definition, a type variable has a variance that"
          "cannot be deduced from the type parameters."
      else
        fprintf ppf "@[%s@ %s@ The %d%s type parameter"
          "In this definition, expected parameter"
          "variances are not satisfied."
          n (suffix n);
      if n <> -2 then
        fprintf ppf " was expected to be %s,@ but it is %s.@]"
          (variance v2) (variance v1)
  | Unavailable_type_constructor p ->
      fprintf ppf "The definition of type %a@ is unavailable" Printtyp.path p
  | Bad_fixed_type r ->
      fprintf ppf "This fixed type %s" r
  | Varying_anonymous ->
      fprintf ppf "@[%s@ %s@ %s@]"
        "In this GADT definition," "the variance of some parameter"
        "cannot be checked"

let () =
  Location.register_error_of_exn
    (function
      | Error (loc, err) ->
        Some (Location.error_of_printer loc report_error err)
      | _ ->
        None
    )<|MERGE_RESOLUTION|>--- conflicted
+++ resolved
@@ -136,24 +136,6 @@
     let compare (x:t) y = compare x y
   end)
 
-<<<<<<< HEAD
-module StringMap =
-  Map.Make(struct
-    type t = string
-    let compare (x:t) y = compare x y
-  end)
-
-let make_params sdecl =
-  try
-    List.map
-      (fun (x, _) ->
-        match x with
-        | None -> Ctype.new_global_var ~name:"_" ()
-        | Some x -> enter_type_variable x)
-      sdecl.ptype_params
-  with Already_bound loc ->
-    raise(Error(loc, Repeated_parameter))
-=======
 let make_params env params =
   let make_param (sty, v) =
     try
@@ -162,54 +144,6 @@
       raise(Error(sty.ptyp_loc, Repeated_parameter))
   in
     List.map make_param params
-
-let make_constructor env type_path type_params sargs sret_type =
-  match sret_type with
-  | None ->
-      let targs = List.map (transl_simple_type env true) sargs in
-      let args = List.map (fun cty -> cty.ctyp_type) targs in
-        targs, None, args, None
-  | Some sret_type ->
-      (* if it's a generalized constructor we must first narrow and
-         then widen so as to not introduce any new constraints *)
-      let z = narrow () in
-      reset_type_variables ();
-      let targs = List.map (transl_simple_type env false) sargs in
-      let args = List.map (fun cty -> cty.ctyp_type) targs in
-      let tret_type = transl_simple_type env false sret_type in
-      let ret_type = tret_type.ctyp_type in
-      begin
-        match (Ctype.repr ret_type).desc with
-          Tconstr (p', _, _) when Path.same type_path p' -> ()
-        | _ -> raise (Error (sret_type.ptyp_loc, Constraint_failed
-                              (ret_type, Ctype.newconstr type_path type_params)))
-      end;
-      widen z;
-      targs, Some tret_type, args, Some ret_type
->>>>>>> 047e0974
-
-let freevars bound kind =
-  let open Ast_mapper in
-  let vars = ref StringMap.empty in
-  let bound = ref bound in
-  let super = default_mapper in
-  let typ m ct =
-    match ct.ptyp_desc with
-    | Ptyp_var s ->
-        if not (StringSet.mem s !bound) then
-          vars := StringMap.add s ct.ptyp_loc !vars;
-        ct
-    | Ptyp_poly (sl, t) ->
-        let old_bound = !bound in
-        List.iter (fun s -> bound := StringSet.add s !bound) sl;
-        ignore (m.typ m t);
-        bound := old_bound;
-        ct
-    | _ -> super.typ m ct
-  in
-  let mapper = {super with typ} in
-  ignore (mapper.type_kind mapper kind);
-  StringMap.bindings !vars
 
 let transl_labels env closed lbls =
   let all_labels = ref StringSet.empty in
@@ -252,6 +186,33 @@
       Types.Cstr_record (id, lbls'),
       Cstr_record lbls
 
+let make_constructor env type_path type_params c_name sargs sret_type =
+  let ty_name = Path.last type_path in
+  match sret_type with
+  | None ->
+      let args, targs =
+        transl_constructor_arguments env true ty_name c_name sargs
+      in
+        targs, None, args, None
+  | Some sret_type ->
+      (* if it's a generalized constructor we must first narrow and
+         then widen so as to not introduce any new constraints *)
+      let z = narrow () in
+      reset_type_variables ();
+      let args, targs =
+        transl_constructor_arguments env false ty_name c_name sargs
+      in
+      let tret_type = transl_simple_type env false sret_type in
+      let ret_type = tret_type.ctyp_type in
+      begin
+        match (Ctype.repr ret_type).desc with
+          Tconstr (p', _, _) when Path.same type_path p' -> ()
+        | _ -> raise (Error (sret_type.ptyp_loc, Constraint_failed
+                              (ret_type, Ctype.newconstr type_path type_params)))
+      end;
+      widen z;
+      targs, Some tret_type, args, Some ret_type
+
 let transl_declaration env sdecl id =
   (* Bind type parameters *)
   reset_type_variables();
@@ -276,69 +237,14 @@
             all_constrs := StringSet.add name !all_constrs)
           scstrs;
         if List.length
-<<<<<<< HEAD
-          (List.filter (fun cd -> cd.pcd_args <> Pcstr_tuple []) cstrs)
-          > (Config.max_tag + 1) then
-          raise(Error(sdecl.ptype_loc, Too_many_constructors));
-        let make_cstr {pcd_name = lid; pcd_args; pcd_res = ret_type; pcd_loc = loc; pcd_attributes = attrs} =
-          let name = Ident.create lid.txt in
-          match ret_type with
-            | None ->
-                let args =
-                  transl_constructor_arguments env true (Ident.name id) lid.txt
-                    pcd_args
-                in
-              (name, lid, args, None, None, loc, attrs)
-            | Some sty ->
-              (* if it's a generalized constructor we must first narrow and
-                 then widen so as to not introduce any new constraints *)
-              let z = narrow () in
-              reset_type_variables ();
-              let args =
-                transl_constructor_arguments env false (Ident.name id) lid.txt
-                  pcd_args
-              in
-              let cty = transl_simple_type env false sty in
-              let ret_type =
-                let ty = cty.ctyp_type in
-                let p = Path.Pident id in
-                match (Ctype.repr ty).desc with
-                  Tconstr (p', _, _) when Path.same p p' -> ty
-                | _ ->
-                    raise (Error (sty.ptyp_loc, Constraint_failed
-                                    (ty, Ctype.newconstr p params)))
-              in
-              widen z;
-              (name, lid, args, Some cty, Some ret_type, loc, attrs)
-        in
-        let cstrs = List.map make_cstr cstrs in
-        Ttype_variant (List.map (fun (name, lid, (_, args), res, _, loc, attrs) ->
-          {cd_id = name; cd_name = lid; cd_args = args; cd_res = res;
-           cd_loc = loc; cd_attributes = attrs}
-        ) cstrs),
-        Type_variant (List.map (fun (name, name_loc, (args, _), _, option, loc, attrs) ->
-            {Types.cd_id = name; cd_args = args;
-             cd_res = option;
-             cd_loc = loc; cd_attributes = attrs;
-            }
-          ) cstrs)
-
-      | Ptype_record lbls ->
-          let lbls, lbls' = transl_labels env true lbls in
-          let rep =
-            if List.for_all (fun l -> is_float env l.Types.ld_type) lbls'
-            then Record_float
-            else Record_regular
-          in
-          Ttype_record lbls, Type_record(lbls', rep)
-=======
-          (List.filter (fun cd -> cd.pcd_args <> []) scstrs)
+          (List.filter (fun cd -> cd.pcd_args <> Pcstr_tuple []) scstrs)
           > (Config.max_tag + 1) then
           raise(Error(sdecl.ptype_loc, Too_many_constructors));
         let make_cstr scstr =
           let name = Ident.create scstr.pcd_name.txt in
           let targs, tret_type, args, ret_type =
             make_constructor env (Path.Pident id) params
+                             scstr.pcd_name.txt
                              scstr.pcd_args scstr.pcd_res
           in
           let tcstr =
@@ -361,39 +267,14 @@
         let tcstrs, cstrs = List.split (List.map make_cstr scstrs) in
           Ttype_variant tcstrs, Type_variant cstrs
       | Ptype_record lbls ->
-        let all_labels = ref StringSet.empty in
-        List.iter
-          (fun {pld_name = {txt=name}} ->
-            if StringSet.mem name !all_labels then
-              raise(Error(sdecl.ptype_loc, Duplicate_label name));
-            all_labels := StringSet.add name !all_labels)
-          lbls;
-        let lbls = List.map (fun {pld_name=name;pld_mutable=mut;pld_type=arg;pld_loc=loc;pld_attributes=attrs} ->
-          let arg = Ast_helper.Typ.force_poly arg in
-          let cty = transl_simple_type env true arg in
-          {ld_id = Ident.create name.txt; ld_name = name; ld_mutable = mut; ld_type = cty;
-           ld_loc = loc; ld_attributes = attrs}
-          ) lbls in
-        let lbls' =
-          List.map
-            (fun ld ->
-              let ty = ld.ld_type.ctyp_type in
-              let ty = match ty.desc with Tpoly(t,[]) -> t | _ -> ty in
-              {Types.ld_id = ld.ld_id;
-               ld_mutable = ld.ld_mutable;
-               ld_type = ty;
-               ld_loc = ld.ld_loc;
-               ld_attributes = ld.ld_attributes
-              }
-            )
-            lbls in
-        let rep =
-          if List.for_all (fun l -> is_float env l.Types.ld_type) lbls'
-          then Record_float
-          else Record_regular in
-        Ttype_record lbls, Type_record(lbls', rep)
+          let lbls, lbls' = transl_labels env true lbls in
+          let rep =
+            if List.for_all (fun l -> is_float env l.Types.ld_type) lbls'
+            then Record_float
+            else Record_regular
+          in
+          Ttype_record lbls, Type_record(lbls', rep)
       | Ptype_open -> Ttype_open, Type_open
->>>>>>> 047e0974
       in
     let (tman, man) = match sdecl.ptype_manifest with
         None -> None, None
@@ -453,24 +334,7 @@
 
 let generalize_decl decl =
   List.iter Ctype.generalize decl.type_params;
-<<<<<<< HEAD
   Btype.iter_type_expr_kind Ctype.generalize decl.type_kind;
-=======
-  begin match decl.type_kind with
-    Type_abstract ->
-      ()
-  | Type_variant v ->
-      List.iter
-        (fun c ->
-          List.iter Ctype.generalize c.Types.cd_args;
-          may Ctype.generalize c.Types.cd_res)
-        v
-  | Type_record(r, rep) ->
-      List.iter (fun l -> Ctype.generalize l.Types.ld_type) r
-  | Type_open ->
-      ()
-  end;
->>>>>>> 047e0974
   begin match decl.type_manifest with
   | None    -> ()
   | Some ty -> Ctype.generalize ty
@@ -558,20 +422,8 @@
         | Ptype_variant _ | Ptype_abstract | Ptype_open -> assert false
       in
       let pl = find_pl sdecl.ptype_kind in
-<<<<<<< HEAD
       check_constraints_labels env visited l pl
-=======
-      let rec get_loc name = function
-          [] -> assert false
-        | pld :: tl ->
-            if name = pld.pld_name.txt then pld.pld_type.ptyp_loc else get_loc name tl
-      in
-      List.iter
-        (fun {Types.ld_id=name; ld_type=ty} ->
-          check_constraints_rec env (get_loc (Ident.name name) pl) visited ty)
-        l
   | Type_open -> ()
->>>>>>> 047e0974
   end;
   begin match decl.type_manifest with
   | None -> ()
@@ -1203,104 +1055,17 @@
 
 (* Translating type extensions *)
 
-<<<<<<< HEAD
-let transl_exception env excdecl =
-  let loc = excdecl.pcd_loc in
-  let id = Ident.create excdecl.pcd_name.txt in
-  if excdecl.pcd_res <> None then
-    raise (Error (loc, Exception_constructor_with_result));
-  reset_type_variables();
-  Ctype.begin_def();
-  let exn_args, cd_args =
-    transl_constructor_arguments env true "exn" excdecl.pcd_name.txt
-      excdecl.pcd_args
-  in
-  Ctype.end_def();
-  let cd =
-    { cd_id = id;
-      cd_name = excdecl.pcd_name;
-      cd_args;
-      cd_loc = loc;
-      cd_res = None;
-      cd_attributes = excdecl.pcd_attributes;
-     }
-  in
-  begin match exn_args with
-  | Types.Cstr_tuple l -> List.iter Ctype.generalize l
-  | Types.Cstr_record (_,l) ->
-      List.iter (fun l -> Ctype.generalize l.Types.ld_type) l
-  end;
-  let exn_decl =
-    {
-      exn_args;
-      exn_attributes = excdecl.pcd_attributes;
-      Types.exn_loc = loc;
-    }
-  in
-  let newenv = Env.add_exception ~check:true id exn_decl env in
-  cd, exn_decl, newenv
-
-(* Translate an exception rebinding *)
-let transl_exn_rebind env ser =
-  let name = ser.pexrb_name in
-  let lid = ser.pexrb_lid in
-  let cdescr =
-    try
-      Env.lookup_constructor lid.txt env
-    with Not_found ->
-      raise(Error(lid.loc, Unbound_exception lid.txt)) in
-  Env.mark_constructor Env.Positive env (Longident.last lid.txt) cdescr;
-  let path =
-    match cdescr.cstr_tag with
-      Cstr_exception (path, _) -> path
-    | _ -> raise(Error(lid.loc, Not_an_exception lid.txt))
-  in
-  let exn_args, rebind =
-    if cdescr.cstr_inlined then
-      let p =
-        match cdescr.cstr_args with
-        | [ {desc=Tconstr(p, [], _)} ] -> p
-        | _ -> assert false
-      in
-      let decl =
-        try Env.find_type p env with Not_found -> assert false
-      in
-      let lbls =
-        match decl.type_kind with Type_record (l, _) -> l | _ -> assert false
-      in
-      let id = Ident.create ("exn." ^ name.txt) in
-      Types.Cstr_record (id, lbls), Some p
-    else
-      Types.Cstr_tuple cdescr.cstr_args, None
-  in
-  let exn_decl =
-    {
-     exn_args = exn_args;
-     exn_attributes = [];
-     Types.exn_loc = ser.pexrb_loc;
-    }
-  in
-  let (id, newenv) = Env.enter_exception ?rebind name.txt exn_decl env in
-  let er =
-    { exrb_id = id;
-      exrb_name = name;
-      exrb_path = path;
-      exrb_txt = lid;
-      exrb_type = exn_decl;
-      exrb_attributes = ser.pexrb_attributes;
-      exrb_loc = ser.pexrb_loc;
-     }
-=======
 let transl_extension_constructor env check_open type_path type_params
                                  typext_params priv sext =
   let id = Ident.create sext.pext_name.txt in
-  let args, ret_type, kind =
+  let rebind, args, ret_type, kind =
     match sext.pext_kind with
       Pext_decl(sargs, sret_type) ->
         let targs, tret_type, args, ret_type =
-          make_constructor env type_path typext_params sargs sret_type
+          make_constructor env type_path typext_params sext.pext_name.txt
+            sargs sret_type
         in
-          args, ret_type, Text_decl(targs, tret_type)
+          None, args, ret_type, Text_decl(targs, tret_type)
     | Pext_rebind lid ->
         let cdescr = Typetexp.find_constructor env sext.pext_loc lid.txt in
         let usage =
@@ -1368,7 +1133,28 @@
             Cstr_extension(path, _) -> path
           | _ -> assert false
         in
-          args, ret_type, Text_rebind(path, lid)
+        let rebind, args =
+        if cdescr.cstr_inlined then
+          let p =
+            match cdescr.cstr_args with
+            | [ {desc=Tconstr(p, [], _)} ] -> p
+            | [ {desc=Tconstr(_, _, _)} ] ->
+                (* #5528: TODO *)
+                failwith "Rebinding of inlined extension constructors with free variables is not yet supported."
+            | _ -> assert false
+	  in
+	  let decl =
+	    try Env.find_type p env with Not_found -> assert false
+	  in
+	  let lbls =
+	    match decl.type_kind with Type_record (l, _) -> l | _ -> assert false
+	  in
+	  let id = Ident.create (Path.last type_path ^ "." ^ sext.pext_name.txt) in
+	  Some p, Types.Cstr_record (id, lbls)
+        else
+          None, Types.Cstr_tuple args
+        in
+        rebind, args, ret_type, Text_rebind(path, lid)
   in
   let ext =
     { ext_type_path = type_path;
@@ -1379,6 +1165,7 @@
       Types.ext_loc = sext.pext_loc;
       Types.ext_attributes = sext.pext_attributes; }
   in
+  rebind,
     { ext_id = id;
       ext_name = sext.pext_name;
       ext_type = ext;
@@ -1431,17 +1218,18 @@
   List.iter2 (Ctype.unify_var env)
     (Ctype.instance_list env type_decl.type_params)
     type_params;
-  let constructors =
+  let rebind_constructors =
     List.map (transl_extension_constructor env check_open type_path
                type_decl.type_params type_params styext.ptyext_private)
       styext.ptyext_constructors
   in
+  let constructors = List.map snd rebind_constructors in
   Ctype.end_def();
   (* Generalize types *)
   List.iter Ctype.generalize type_params;
   List.iter
     (fun ext ->
-       List.iter Ctype.generalize ext.ext_type.ext_args;
+       Btype.iter_type_expr_cstr_args Ctype.generalize ext.ext_type.ext_args;
        may Ctype.generalize ext.ext_type.ext_ret_type)
     constructors;
   (* Check that all type variable are closed *)
@@ -1453,16 +1241,16 @@
     constructors;
   (* Check variances are correct *)
   List.iter
-    (fun ext->
+    (fun ext ->
       ignore (compute_variance_extension env true type_decl
                 ext.ext_type (type_variance, loc)))
     constructors;
   (* Add extension constructors to the environment *)
   let newenv =
     List.fold_left
-      (fun env ext ->
-         Env.add_extension ~check:true ext.ext_id ext.ext_type env)
-      env constructors
+      (fun env (rebind, ext) ->
+         Env.add_extension ?rebind ~check:true ext.ext_id ext.ext_type env)
+      env rebind_constructors
   in
   let tyext =
     { tyext_path = type_path;
@@ -1471,20 +1259,19 @@
       tyext_constructors = constructors;
       tyext_private = styext.ptyext_private;
       tyext_attributes = styext.ptyext_attributes; }
->>>>>>> 047e0974
   in
     (tyext, newenv)
 
 let transl_exception env sext =
   reset_type_variables();
   Ctype.begin_def();
-  let ext =
+  let rebind, ext =
     transl_extension_constructor env false
       Predef.path_exn [] [] Asttypes.Public sext
   in
   Ctype.end_def();
   (* Generalize types *)
-  List.iter Ctype.generalize ext.ext_type.ext_args;
+  Btype.iter_type_expr_cstr_args Ctype.generalize ext.ext_type.ext_args;
   may Ctype.generalize ext.ext_type.ext_ret_type;
   (* Check that all type variable are closed *)
   begin match Ctype.closed_extension_constructor ext.ext_type with
@@ -1492,7 +1279,7 @@
       raise (Error(ext.ext_loc, Unbound_type_var_ext(ty, ext.ext_type)))
   | None -> ()
   end;
-  let newenv = Env.add_extension ~check:true ext.ext_id ext.ext_type env in
+  let newenv = Env.add_extension ?rebind ~check:true ext.ext_id ext.ext_type env in
     ext, newenv
 
 (* Translate a value declaration *)
@@ -1745,7 +1532,7 @@
               match c.cd_args with
               | Cstr_tuple tl ->
                   Btype.newgenty (Ttuple tl)
-              | Cstr_record _ -> assert false
+              | Cstr_record _ -> assert false (* #5528: TODO *)
             )
             "case" (fun c -> Ident.name c.Types.cd_id ^ " of ")
       | Type_record (tl, _), _ ->
@@ -1757,7 +1544,11 @@
       end
   | Unbound_type_var_ext (ty, ext) ->
       fprintf ppf "A type variable is unbound in this extension constructor";
-      explain_unbound ppf ty ext.ext_args (fun c -> c) "type" (fun _ -> "")
+      let args = match ext.ext_args with
+        | Cstr_tuple l -> l
+        | Cstr_record _ -> assert false (* #5528: TODO *)
+      in
+      explain_unbound ppf ty args (fun c -> c) "type" (fun _ -> "")
   | Not_open_type path ->
       fprintf ppf "@[%s@ %a@]"
         "Cannot extend type definition"
