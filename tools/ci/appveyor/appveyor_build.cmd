@rem ***********************************************************************
@rem *                                                                     *
@rem *                                 OCaml                               *
@rem *                                                                     *
@rem *                 David Allsopp, OCaml Labs, Cambridge.               *
@rem *                                                                     *
@rem *   Copyright 2017 MetaStack Solutions Ltd.                           *
@rem *                                                                     *
@rem *   All rights reserved.  This file is distributed under the terms of *
@rem *   the GNU Lesser General Public License version 2.1, with the       *
@rem *   special exception on linking described in the file LICENSE.       *
@rem *                                                                     *
@rem ***********************************************************************

@rem BE CAREFUL ALTERING THIS FILE TO ENSURE THAT ERRORS PROPAGATE
@rem IF A COMMAND SHOULD FAIL IT PROBABLY NEEDS TO END WITH
@rem   || exit /b 1
@rem BASICALLY, DO THE TESTING IN BASH...

@rem Do not call setlocal!
@echo off

chcp 65001 > nul
set BUILD_PREFIX=🐫реализация
set OCAMLROOT=%PROGRAMFILES%\Бактріан🐫

if "%1" neq "install" goto %1
setlocal enabledelayedexpansion
echo AppVeyor Environment
for %%K in (ACCOUNT_NAME ACS_DEPLOYMENT_UPGRADE_MODE API_URL
            ARTIFACT_UPLOAD_TIMEOUT BUILD_FOLDER BUILD_ID BUILD_NUMBER
            BUILD_VERSION BUILD_WORKER_IMAGE BUILD_WORKER_IMAGE
            CACHE_ENTRY_UPLOAD_DOWNLOAD_TIMEOUT CACHE_SKIP_RESTORE
            CACHE_SKIP_SAVE FILE_DOWNLOAD_TIMEOUT FORCED_BUILD
            IGNORE_COMMIT_FILTERING_ON_TAG JOB_ID JOB_NAME JOB_NUMBER PROJECT_ID
            PROJECT_NAME PROJECT_SLUG PULL_REQUEST_HEAD_COMMIT
            PULL_REQUEST_HEAD_REPO_BRANCH PULL_REQUEST_HEAD_REPO_NAME
            PULL_REQUEST_NUMBER PULL_REQUEST_TITLE RE_BUILD REPO_BRANCH
            REPO_COMMIT_AUTHOR REPO_COMMIT_AUTHOR_EMAIL REPO_COMMIT
            REPO_COMMIT_MESSAGE REPO_COMMIT_MESSAGE_EXTENDED
            REPO_COMMIT_TIMESTAMP REPO_NAME REPO_PROVIDER REPO_SCM
            REPOSITORY_SHALLOW_CLONE_TIMEOUT REPO_TAG_NAME REPO_TAG
            RE_RUN_INCOMPLETE SAVE_CACHE_ON_ERROR SCHEDULED_BUILD
            SKIP_FINALIZE_ON_EXIT APPVEYOR URL WAP_ARTIFACT_NAME
            WAP_SKIP_ACLS) do echo APPVEYOR_%%K=!APPVEYOR_%%K!
echo CI=%CI%
echo CONFIGURATION=%CONFIGURATION%
echo PLATFORM=%PLATFORM%
endlocal

goto install

goto :EOF

:CheckPackage
"%CYG_ROOT%\bin\bash.exe" -lc "cygcheck -dc %1" | findstr %1 > nul
if %ERRORLEVEL% equ 1 (
  echo Cygwin package %1 will be installed
  set CYGWIN_INSTALL_PACKAGES=%CYGWIN_INSTALL_PACKAGES%,%1
)
goto :EOF

:UpgradeCygwin
if "%CYGWIN_INSTALL_PACKAGES%" neq "" "%CYG_ROOT%\setup-x86_64.exe" --quiet-mode --no-shortcuts --no-startmenu --no-desktop --only-site --root "%CYG_ROOT%" --site "%CYG_MIRROR%" --local-package-dir "%CYG_CACHE%" --packages %CYGWIN_INSTALL_PACKAGES:~1% > nul
for %%P in (%CYGWIN_COMMANDS%) do "%CYG_ROOT%\bin\%%P.exe" --version 2> nul > nul || set CYGWIN_UPGRADE_REQUIRED=1
"%CYG_ROOT%\bin\bash.exe" -lc "cygcheck -dc %CYGWIN_PACKAGES%"
if %CYGWIN_UPGRADE_REQUIRED% equ 1 (
  echo Cygwin package upgrade required - please go and drink coffee
  "%CYG_ROOT%\setup-x86_64.exe" --quiet-mode --no-shortcuts --no-startmenu --no-desktop --only-site --root "%CYG_ROOT%" --site "%CYG_MIRROR%" --local-package-dir "%CYG_CACHE%" --upgrade-also > nul
  "%CYG_ROOT%\bin\bash.exe" -lc "cygcheck -dc %CYGWIN_PACKAGES%"
)
goto :EOF

:install

if defined SDK set SDK=call %SDK%
if not defined SDK (
  if "%PORT%" equ "msvc64" set SDK=call "C:\Program Files (x86)\Microsoft Visual Studio 14.0\VC\bin\amd64\vcvars64.bat"
  if "%PORT%" equ "msvc32" set SDK=call "C:\Program Files (x86)\Microsoft Visual Studio 14.0\VC\bin\vcvars32.bat"
)
%SDK%

git worktree add "..\%BUILD_PREFIX%-%PORT%" -b appveyor-build-%PORT%

cd "..\%BUILD_PREFIX%-%PORT%"
if "%BOOTSTRAP_FLEXDLL%" equ "true" (
  git submodule update --init flexdll
)

cd "%APPVEYOR_BUILD_FOLDER%"
appveyor DownloadFile "https://github.com/alainfrisch/flexdll/archive/%FLEXDLL_VERSION%.tar.gz" -FileName "flexdll.tar.gz" || exit /b 1
appveyor DownloadFile "https://github.com/alainfrisch/flexdll/releases/download/%FLEXDLL_VERSION%/flexdll-bin-%FLEXDLL_VERSION%.zip" -FileName "flexdll.zip" || exit /b 1
rem flexdll.zip is processed here, rather than in appveyor_build.sh because the
rem unzip command comes from MSYS2 (via Git for Windows) and it has to be
rem invoked via cmd /c in a bash script which is weird(er).
mkdir "%APPVEYOR_BUILD_FOLDER%\..\flexdll"
move flexdll.zip "%APPVEYOR_BUILD_FOLDER%\..\flexdll"
cd "%APPVEYOR_BUILD_FOLDER%\..\flexdll" && unzip -q flexdll.zip

rem CYGWIN_PACKAGES is the list of required Cygwin packages (cygwin is included
rem in the list just so that the Cygwin version is always displayed on the log).
rem CYGWIN_COMMANDS is a corresponding command to run with --version to test
rem whether the package works. This is used to verify whether the installation
rem needs upgrading.
set CYGWIN_PACKAGES=cygwin make diffutils
set CYGWIN_COMMANDS=cygcheck make diff
if "%PORT%" equ "mingw32" (
<<<<<<< HEAD
  rem mingw64-i686-runtime does not need explictly installing, but it's useful
  rem to have the version reported.
  set CYGWIN_PACKAGES=%CYGWIN_PACKAGES% mingw64-i686-gcc-core mingw64-i686-runtime
  set CYGWIN_COMMANDS=%CYGWIN_COMMANDS% i686-w64-mingw32-gcc cygcheck
=======
  rem mingw64-i686-runtime does not need explicitly installing, but it's useful
  rem to have the version reported.
  set CYGWIN_PACKAGES=%CYGWIN_PACKAGES% mingw64-i686-gcc-core mingw64-i686-runtime
  set CYGWIN_COMMANDS=%CYGWIN_COMMANDS% i686-w64-mingw32-gcc cygcheck
)
if "%PORT%" equ "mingw64" (
  set CYGWIN_PACKAGES=%CYGWIN_PACKAGES% mingw64-x86_64-gcc-core
  set CYGWIN_COMMANDS=%CYGWIN_COMMANDS% x86_64-w64-mingw32-gcc
)
if "%PORT%" equ "cygwin32" (
  set CYGWIN_PACKAGES=%CYGWIN_PACKAGES% cygwin32-gcc-core flexdll
  set CYGWIN_COMMANDS=%CYGWIN_COMMANDS% i686-pc-cygwin-gcc flexlink
)
if "%PORT%" equ "cygwin64" (
  set CYGWIN_PACKAGES=%CYGWIN_PACKAGES% gcc-core flexdll
  set CYGWIN_COMMANDS=%CYGWIN_COMMANDS% x86_64-pc-cygwin-gcc flexlink
>>>>>>> 679b5001
)
if "%PORT:~0,6%%BOOTSTRAP_FLEXDLL%" equ "cygwinfalse" set CYGWIN_PACKAGES=%CYGWIN_PACKAGES% flexdll

set CYGWIN_INSTALL_PACKAGES=
set CYGWIN_UPGRADE_REQUIRED=%FORCE_CYGWIN_UPGRADE%

for %%P in (%CYGWIN_PACKAGES%) do call :CheckPackage %%P
call :UpgradeCygwin

"%CYG_ROOT%\bin\bash.exe" -lc "$APPVEYOR_BUILD_FOLDER/tools/ci/appveyor/appveyor_build.sh install" || exit /b 1

goto :EOF

:build
"%CYG_ROOT%\bin\bash.exe" -lc "$APPVEYOR_BUILD_FOLDER/tools/ci/appveyor/appveyor_build.sh" || exit /b 1
goto :EOF

:test
rem No tests run in the "C" build mode
if "%BUILD_MODE%" equ "C" goto :EOF
rem Add a C# compiler in PATH for the testsuite for mingw
if "%PORT%" equ "mingw64" call "C:\Program Files (x86)\Microsoft Visual Studio 14.0\VC\bin\amd64\vcvars64.bat"
if "%PORT%" equ "mingw32" call "C:\Program Files (x86)\Microsoft Visual Studio 14.0\VC\bin\vcvars32.bat"
"%CYG_ROOT%\bin\bash.exe" -lc "$APPVEYOR_BUILD_FOLDER/tools/ci/appveyor/appveyor_build.sh test" || exit /b 1
goto :EOF<|MERGE_RESOLUTION|>--- conflicted
+++ resolved
@@ -105,12 +105,6 @@
 set CYGWIN_PACKAGES=cygwin make diffutils
 set CYGWIN_COMMANDS=cygcheck make diff
 if "%PORT%" equ "mingw32" (
-<<<<<<< HEAD
-  rem mingw64-i686-runtime does not need explictly installing, but it's useful
-  rem to have the version reported.
-  set CYGWIN_PACKAGES=%CYGWIN_PACKAGES% mingw64-i686-gcc-core mingw64-i686-runtime
-  set CYGWIN_COMMANDS=%CYGWIN_COMMANDS% i686-w64-mingw32-gcc cygcheck
-=======
   rem mingw64-i686-runtime does not need explicitly installing, but it's useful
   rem to have the version reported.
   set CYGWIN_PACKAGES=%CYGWIN_PACKAGES% mingw64-i686-gcc-core mingw64-i686-runtime
@@ -127,7 +121,6 @@
 if "%PORT%" equ "cygwin64" (
   set CYGWIN_PACKAGES=%CYGWIN_PACKAGES% gcc-core flexdll
   set CYGWIN_COMMANDS=%CYGWIN_COMMANDS% x86_64-pc-cygwin-gcc flexlink
->>>>>>> 679b5001
 )
 if "%PORT:~0,6%%BOOTSTRAP_FLEXDLL%" equ "cygwinfalse" set CYGWIN_PACKAGES=%CYGWIN_PACKAGES% flexdll
 
