--- conflicted
+++ resolved
@@ -184,17 +184,38 @@
 
 let alert_attr x =
   match x.attr_name.txt with
-  | "ocaml.deprecated"|"deprecated" ->
+  | "ocaml.deprecated"|"deprecated" -> begin
+      mark_used x.attr_name;
       Some (x, "deprecated", string_of_opt_payload x.attr_payload)
+    end
   | "ocaml.alert"|"alert" ->
       begin match kind_and_message x.attr_payload with
-      | Some (kind, message) -> Some (x, kind, message)
+      | Some (kind, message) -> begin
+        mark_used x.attr_name;
+        Some (x, kind, message)
+      end
       | None -> None (* note: bad payloads detected by warning_attribute *)
       end
   | _ -> None
 
 let alert_attrs l =
   List.filter_map alert_attr l
+
+let mark_alerts_used l =
+  List.iter (fun a ->
+    match a.attr_name.txt with
+    | "ocaml.deprecated"|"deprecated"|"ocaml.alert"|"alert" ->
+      mark_used a.attr_name
+    | _ -> ())
+    l
+
+let mark_warn_on_literal_pattern_used l =
+  List.iter (fun a ->
+    match a.attr_name.txt with
+    | "ocaml.warn_on_literal_pattern"|"warn_on_literal_pattern" ->
+      mark_used a.attr_name
+    | _ -> ())
+    l
 
 let alerts_of_attrs l =
   List.fold_left
@@ -260,33 +281,21 @@
 
 let alerts_of_str str = alerts_of_attrs (attrs_of_str str)
 
-let check_no_alert attrs =
-  List.iter
-    (fun (a, _, _) ->
-       Location.prerr_warning a.attr_loc
-         (Warnings.Misplaced_attribute a.attr_name.txt)
-    )
-    (alert_attrs attrs)
-
 let warn_payload loc txt msg =
   Location.prerr_warning loc (Warnings.Attribute_payload (txt, msg))
 
 let warning_attribute ?(ppwarning = true) =
-  let process loc txt errflag payload =
+  let process loc name errflag payload =
+    mark_used name;
     match string_of_payload payload with
     | Some s ->
-<<<<<<< HEAD
-        begin try Warnings.parse_options errflag s
-        with Arg.Bad msg -> warn_payload loc txt msg
-=======
         begin try
           Option.iter (Location.prerr_alert loc)
             (Warnings.parse_options errflag s)
         with Arg.Bad msg -> warn_payload loc name.txt msg
->>>>>>> 5bf28202
         end
     | None ->
-        warn_payload loc txt "A single string literal is expected"
+        warn_payload loc name.txt "A single string literal is expected"
   in
   let process_alert loc txt = function
     | PStr[{pstr_desc=
@@ -305,17 +314,17 @@
         | None -> warn_payload loc txt "Invalid payload"
   in
   function
-  | {attr_name = {txt = ("ocaml.warning"|"warning") as txt; _};
+  | {attr_name = {txt = ("ocaml.warning"|"warning"); _} as name;
      attr_loc;
      attr_payload;
      } ->
-      process attr_loc txt false attr_payload
-  | {attr_name = {txt = ("ocaml.warnerror"|"warnerror") as txt; _};
+      process attr_loc name false attr_payload
+  | {attr_name = {txt = ("ocaml.warnerror"|"warnerror"); _} as name;
      attr_loc;
      attr_payload
     } ->
-      process attr_loc txt true attr_payload
-  | {attr_name = {txt="ocaml.ppwarning"|"ppwarning"; _};
+      process attr_loc name true attr_payload
+  | {attr_name = {txt="ocaml.ppwarning"|"ppwarning"; _} as name;
      attr_loc = _;
      attr_payload =
        PStr [
@@ -324,12 +333,14 @@
            pstr_loc }
        ];
     } when ppwarning ->
-     Location.prerr_warning pstr_loc (Warnings.Preprocessor s)
-  | {attr_name = {txt = ("ocaml.alert"|"alert") as txt; _};
+    (mark_used name;
+     Location.prerr_warning pstr_loc (Warnings.Preprocessor s))
+  | {attr_name = {txt = ("ocaml.alert"|"alert"); _} as name;
      attr_loc;
      attr_payload;
      } ->
-      process_alert attr_loc txt attr_payload
+      (mark_used name;
+       process_alert attr_loc name.txt attr_payload)
   | _ ->
      ()
 
@@ -344,34 +355,39 @@
     Warnings.restore prev;
     raise exn
 
-
-let warn_on_literal_pattern =
+let has_attribute nms attrs =
   List.exists
-    (fun a -> match a.attr_name.txt with
-       | "ocaml.warn_on_literal_pattern"|"warn_on_literal_pattern" -> true
-       | _ -> false
-    )
-
-let explicit_arity =
-  List.exists
-    (fun a -> match a.attr_name.txt with
-       | "ocaml.explicit_arity"|"explicit_arity" -> true
-       | _ -> false
-    )
-
-let immediate =
-  List.exists
-    (fun a -> match a.attr_name.txt with
-       | "ocaml.immediate"|"immediate" -> true
-       | _ -> false
-    )
-
-let immediate64 =
-  List.exists
-    (fun a -> match a.attr_name.txt with
-       | "ocaml.immediate64"|"immediate64" -> true
-       | _ -> false
-    )
+    (fun a ->
+       if List.mem a.attr_name.txt nms
+       then (mark_used a.attr_name; true)
+       else false)
+    attrs
+
+let filter_attributes nms_and_conds attrs =
+  List.filter (fun a ->
+    List.exists (fun (nms, cond) ->
+      if List.mem a.attr_name.txt nms
+      then (mark_used a.attr_name; cond)
+      else false)
+      nms_and_conds
+  ) attrs
+
+let when_attribute_is nms attr ~f =
+  if List.mem attr.attr_name.txt nms then begin
+    mark_used attr.attr_name;
+    f ()
+  end
+
+let warn_on_literal_pattern attrs =
+  has_attribute ["ocaml.warn_on_literal_pattern"; "warn_on_literal_pattern"]
+    attrs
+
+let explicit_arity attrs =
+  has_attribute ["ocaml.explicit_arity"; "explicit_arity"] attrs
+
+let immediate attrs = has_attribute ["ocaml.immediate"; "immediate"] attrs
+
+let immediate64 attrs = has_attribute ["ocaml.immediate64"; "immediate64"] attrs
 
 (* The "ocaml.boxed (default)" and "ocaml.unboxed (default)"
    attributes cannot be input by the user, they are added by the
@@ -380,14 +396,9 @@
    source file because the default can change between compiler
    invocations. *)
 
-let check l a = List.mem a.attr_name.txt l
-
-let has_unboxed attr =
-  List.exists (check ["ocaml.unboxed"; "unboxed"])
-    attr
-
-let has_boxed attr =
-  List.exists (check ["ocaml.boxed"; "boxed"]) attr
+let has_unboxed attrs = has_attribute ["ocaml.unboxed"; "unboxed"] attrs
+
+let has_boxed attrs = has_attribute ["ocaml.boxed"; "boxed"] attrs
 
 let parse_empty_payload attr =
   match attr.attr_payload with
@@ -406,31 +417,20 @@
     None
 
 let clflags_attribute_without_payload attr ~name clflags_ref =
-  if String.equal attr.attr_name.txt name
-    || String.equal attr.attr_name.txt ("ocaml." ^ name)
-  then begin
+  when_attribute_is [name; "ocaml." ^ name] attr ~f:(fun () ->
     match parse_empty_payload attr with
     | Some () -> clflags_ref := true
-    | None -> ()
-  end
+    | None -> ())
 
 let clflags_attribute_without_payload' attr ~name ~f =
-  if String.equal attr.attr_name.txt name
-    || String.equal attr.attr_name.txt ("ocaml." ^ name)
-  then begin
-    match parse_empty_payload attr with
-    | Some () -> f ()
-    | None -> ()
-  end
+  when_attribute_is [name; "ocaml." ^ name] attr ~f:(fun () ->
+    Option.iter f (parse_empty_payload attr))
 
 let clflags_attribute_with_int_payload attr ~name clflags_ref =
-  if String.equal attr.attr_name.txt name
-    || String.equal attr.attr_name.txt ("ocaml." ^ name)
-  then begin
+  when_attribute_is [name; "ocaml." ^ name] attr ~f:(fun () ->
     match parse_int_payload attr with
     | Some i -> clflags_ref := i
-    | None -> ()
-  end
+    | None -> ())
 
 let principal_attribute attr =
   clflags_attribute_without_payload attr
@@ -457,9 +457,7 @@
     ~f:(fun () -> if Config.flambda || Config.flambda2 then Clflags.set_o3 ())
 
 let inline_attribute attr =
-  if String.equal attr.attr_name.txt "inline"
-    || String.equal attr.attr_name.txt "ocaml.inline"
-  then begin
+  when_attribute_is ["inline"; "ocaml.inline"] attr ~f:(fun () ->
     let err_msg =
       "Either specify an integer, or the form accepted by '-inline' in quotes"
     in
@@ -471,8 +469,7 @@
       | Some i ->
         let s = string_of_int i in
         Clflags.Float_arg_helper.parse s err_msg Clflags.inline_threshold
-      | None -> warn_payload attr.attr_loc attr.attr_name.txt err_msg
-  end
+      | None -> warn_payload attr.attr_loc attr.attr_name.txt err_msg)
 
 let afl_inst_ratio_attribute attr =
   clflags_attribute_with_int_payload attr
@@ -494,47 +491,57 @@
   flambda_o3_attribute attr;
   flambda_oclassic_attribute attr
 
-let has_local_opt attr =
-  List.exists (check ["ocaml.local_opt"; "local_opt"]) attr
-
-let has_curry attr = List.exists (check ["extension.curry"; "ocaml.curry"; "curry"]) attr
-
-let has_global attr =
-  List.exists (check ["extension.global"; "ocaml.global"; "global"]) attr
-
-let has_nonlocal attr =
-  List.exists (check ["extension.nonlocal"; "ocaml.nonlocal"; "nonlocal"]) attr
+let has_local_opt attrs =
+  has_attribute ["ocaml.local_opt"; "local_opt"] attrs
+
+let has_curry attrs =
+  has_attribute ["extension.curry"; "ocaml.curry"; "curry"] attrs
+
+let has_global attrs =
+  has_attribute ["extension.global"; "ocaml.global"; "global"] attrs
+
+let has_nonlocal attrs =
+  has_attribute ["extension.nonlocal"; "ocaml.nonlocal"; "nonlocal"] attrs
 
 (* extension.* is generated by the parser and not usually written directly,
    so does not have a short form. An error is reported if it is seen when
    the extension is disabled *)
 
 let check_local ext_names other_names attr =
-  if List.exists (check ext_names) attr then
+  if has_attribute ext_names attr then
     if not (Clflags.Extension.is_enabled Local) then
       Error ()
     else
       Ok true
   else
-    Ok (List.exists (check other_names) attr)
+    Ok (has_attribute other_names attr)
 
 let has_local attr =
   check_local ["extension.local"] ["ocaml.local"; "local"] attr
 
 let tailcall attr =
-  let has_tail = List.exists (check ["ocaml.tail"; "tail"]) attr in
-  let has_nontail = List.exists (check ["ocaml.nontail"; "nontail"]) attr in
-  match has_tail, has_nontail with
-  | true, false -> Ok (Some `Tail)
-  | false, true -> Ok (Some `Nontail)
-  | false, false -> Ok None
-  | true, true -> Error `Conflict
+  let has_nontail = has_attribute ["ocaml.nontail"; "nontail"] attr in
+  let tail_attrs = filter_attributes [["ocaml.tail";"tail"], true] attr in
+  match has_nontail, tail_attrs with
+  | true, (_ :: _) -> Error `Conflict
+  | _, (_ :: _ :: _) -> Error `Conflict
+  | false, [] -> Ok None
+  | true, [] -> Ok (Some `Nontail)
+  | false, [{attr_payload = PStr []}] -> Ok (Some `Tail)
+  | false, [t] ->
+     match ident_of_payload t.attr_payload with
+     | Some "hint" -> Ok (Some `Tail_if_possible)
+     | _ ->
+        Location.prerr_warning t.attr_loc
+          (Warnings.Attribute_payload
+             (t.attr_name.txt, "Only 'hint' is supported"));
+        Ok (Some `Tail_if_possible)
 
 let has_include_functor attr =
-  if List.exists (check ["extension.include_functor"]) attr then
+  if has_attribute ["extension.include_functor"] attr then
     if not (Clflags.Extension.is_enabled Include_functor) then
       Error ()
     else
       Ok true
   else
-    Ok false
+    Ok false